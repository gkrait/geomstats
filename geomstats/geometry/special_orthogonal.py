"""Exposes the `SpecialOrthogonal` group class."""

import geomstats.algebra_utils as utils
import geomstats.backend as gs
import geomstats.errors
import geomstats.vectorization
from geomstats.geometry.general_linear import GeneralLinear
from geomstats.geometry.invariant_metric import BiInvariantMetric
from geomstats.geometry.lie_group import LieGroup
from geomstats.geometry.manifold import AbstractManifoldFactory
from geomstats.geometry.matrices import Matrices
from geomstats.geometry.skew_symmetric_matrices import SkewSymmetricMatrices
from geomstats.geometry.symmetric_matrices import SymmetricMatrices

ATOL = 1e-5

TAYLOR_COEFFS_1_AT_PI = [0., - gs.pi / 4.,
                         - 1. / 4., - gs.pi / 48.,
                         - 1. / 48., - gs.pi / 480.,
                         - 1. / 480.]



class SpecialOrthogonalManifoldFactory(AbstractManifoldFactory):
    """ Factory for SpecialOrthogonal Manifolds """
    metrics_creators = {}
    manifolds_creators = {}

# for backward compatibility
def SpecialOrthogonal(*args, **kwargs):
    if "point_type" not in kwargs:  # TODO put a default_args in the factory? 
        kwargs["point_type"]="matrix"
    
    return SpecialOrthogonalManifoldFactory.create(*args, **kwargs)

@SpecialOrthogonalManifoldFactory.register(point_type="matrix")
class _SpecialOrthogonalMatrices(LieGroup):
    """Class for special orthogonal groups in matrix representation.

    Parameters
    ----------
    n : int
        Integer representing the shape of the matrices: n x n.
    """

    def __init__(self, n=2, metrics=None):
        super(_SpecialOrthogonalMatrices, self).__init__(
            dim=int((n * (n - 1)) / 2), metrics=metrics, default_point_type='matrix', n=n,
            lie_algebra=SkewSymmetricMatrices(n=n))
        self.bi_invariant_metric = BiInvariantMetric(group=self)
        self.dim = int((n * (n - 1)) / 2)
        self.n = n

    def belongs(self, point, atol=ATOL):
        """Check whether point is an orthogonal matrix.

        Parameters
        ----------
        point : array-like, shape=[..., n, n]
            Point to check.
        atol : float
            Absolute tolerance to check equality of the transpose and the
            inverse of point.
            Optional, default: 1e-5.

        Returns
        -------
        belongs : array-like, shape=[...,]
            Boolean evaluating if point belongs to SO(n).
        """
        return Matrices.equal(
            Matrices.mul(point, Matrices.transpose(point)), self.identity, atol=atol)

    def get_identity(self, point_type='vector'):
        """Return the identity matrix
        """
        return gs.eye(self.n, self.n)
    identity = property(get_identity)
        
    @classmethod
    def log(cls, point, base_point=None):
        return GeneralLinear.log(point, base_point)
            
    @classmethod
    def compose(cls, *args):
        return GeneralLinear.compose(*args)
    
    @classmethod
    def exp(cls, tangent_vec, base_point=None):
        return GeneralLinear.exp(tangent_vec=tangent_vec, base_point=base_point)
        
    @classmethod
    def inverse(cls, point):
        """Return the transpose matrix of point.

        Parameters
        ----------
        point : array-like, shape=[..., n, n]
            Point in SO(n).

        Returns
        -------
        inverse : array-like, shape=[..., n, n]
            Inverse.
        """
        return Matrices.transpose(point)

    @classmethod
    def projection(cls, point):
        """Project a matrix on SO(n) by minimizing the Frobenius norm.

        Parameters
        ----------
        point : array-like, shape=[..., n, n]
            Matrix.

        Returns
        -------
        rot_mat : array-like, shape=[..., n, n]
            Rotation matrix.
        """
        aux_mat = Matrices.mul(Matrices.transpose(point), point)
        inv_sqrt_mat = SymmetricMatrices.powerm(aux_mat, - 1 / 2)
        rot_mat = cls.mul(point, inv_sqrt_mat)
        return rot_mat

    def random_uniform(self, n_samples=1, tol=1e-6):
        """Sample in SO(n) from the uniform distribution.

        Parameters
        ----------
        n_samples : int
            Number of samples.
            Optional, default: 1.
        tol : unused

        Returns
        -------
        samples : array-like, shape=[..., n, n]
            Points sampled on the SO(n).
        """
        if n_samples == 1:
            size = (self.n, self.n)
        else:
            size = (n_samples, self.n, self.n)
        random_mat = gs.random.normal(size=size)
        rotation_mat, _ = gs.linalg.qr(random_mat)
        return rotation_mat

    def skew_matrix_from_vector(self, vec):
        """Get the skew-symmetric matrix derived from the vector.

        In nD, fill a skew-symmetric matrix with the values of the vector.

        Parameters
        ----------
        vec : array-like, shape=[..., dim]
            Vector.

        Returns
        -------
        skew_mat : array-like, shape=[..., n, n]
            Skew-symmetric matrix.
        """
        return self.lie_algebra.matrix_representation(vec)

    def vector_from_skew_matrix(self, skew_mat):
        """Derive a vector from the skew-symmetric matrix.

        In 3D, compute the vector defining the cross product
        associated to the skew-symmetric matrix skew mat.

        Parameters
        ----------
        skew_mat : array-like, shape=[..., n, n]
            Skew-symmetric matrix.

        Returns
        -------
        vec : array-like, shape=[..., dim]
            Vector.
        """
        return SkewSymmetricMatrices(self.n).basis_representation(skew_mat)

class _SpecialOrthogonalVectors(LieGroup):
    """Class for the special orthogonal groups SO({2,3}) in vector form.

    i.e. the Lie groups of planar and 3D rotations. This class is specific to
    the vector representation of rotations. For the matrix representation use
    the SpecialOrthogonal class and set `n=2` or `n=3`.

    Parameters
    ----------
    epsilon : float
        Precision to use for calculations involving potential divison by 0 in
        rotations.
        Optional, default: 0.
    """

    def __init__(self, n, metrics=None, epsilon=0.):
        dim = n * (n - 1) // 2
        LieGroup.__init__(
            self, dim=dim, metrics=metrics, default_point_type='vector')

        self.n = n
        self.epsilon = epsilon

    def get_identity(self, point_type='vector'):
        """Get the identity of the group.

        Parameters
        ----------
        point_type : str, {'vector', 'matrix'}
            Point_type of the returned value. Unused here.

        Returns
        -------
        identity : array-like, shape=[1,]
            Identity.
        """
        return gs.zeros(self.dim)

    identity = property(get_identity)

    def belongs(self, point, atol=ATOL):
        """Evaluate if a point belongs to SO(3).

        Parameters
        ----------
        point : array-like, shape=[..., 3]
            Point to check whether it belongs to SO(3).
        atol : unused

        Returns
        -------
        belongs : array-like, shape=[...,]
            Boolean indicating whether point belongs to SO(3).
        """
        vec_dim = point.shape[-1]
        belongs = vec_dim == self.dim
        if point.ndim == 2:
            belongs = gs.tile([belongs], (point.shape[0],))
        return belongs

    @geomstats.vectorization.decorator(['else', 'matrix'])
    def projection(self, point):
        """Project a matrix on SO(2) or SO(3) using the Frobenius norm.

        Parameters
        ----------
        point : array-like, shape=[..., n, n]
            Matrix.

        Returns
        -------
        rot_mat : array-like, shape=[..., n, n]
            Rotation matrix.
        """
        mat = point
        n_mats, _, _ = mat.shape

        mat_unitary_u, _, mat_unitary_v = gs.linalg.svd(mat)
        rot_mat = GeneralLinear.mul(mat_unitary_u, mat_unitary_v)
        mask = gs.less(gs.linalg.det(rot_mat), 0.)
        mask_float = gs.cast(mask, gs.float32) + self.epsilon
        diag = gs.concatenate((gs.ones(self.n - 1), -gs.ones(1)), axis=0)
        diag = gs.to_ndarray(diag, to_ndim=2)
        diag = gs.to_ndarray(
            utils.from_vector_to_diagonal_matrix(diag),
            to_ndim=3) + self.epsilon
        new_mat_diag_s = gs.tile(diag, [n_mats, 1, 1])

        aux_mat = GeneralLinear.mul(mat_unitary_u, new_mat_diag_s)
        rot_mat = rot_mat + gs.einsum(
            '...,...jk->...jk', mask_float,
            GeneralLinear.mul(aux_mat, mat_unitary_v))
        return rot_mat

    def inverse(self, point):
        """Compute the group inverse in SO(3).

        Parameters
        ----------
        point : array-like, shape=[..., 3]
            Point.

        Returns
        -------
        inv_point : array-like, shape=[..., 3]
            Inverse.
        """
        return -self.regularize(point)

    def exp_from_identity(self, tangent_vec):
        """Compute the group exponential of the tangent vector at the identity.

        As rotations are represented by their rotation vector,
        which corresponds to the element `X` in the Lie Algebra such that
        `exp(X) = R`, this methods returns its input without change.

        Parameters
        ----------
        tangent_vec : array-like, shape=[..., dimension]
            Tangent vector at base point.

        Returns
        -------
        point : array-like, shape=[..., dimension]
            Point.
        """
        return self.regularize(tangent_vec)

    def log_from_identity(self, point):
        """Compute the group logarithm of the point at the identity.

        As rotations are represented by their rotation vector,
        which corresponds to the element `X` in the Lie Algebra such that
        `exp(X) = R`, this methods returns its input after regularization.


        Parameters
        ----------
        point : array-like, shape=[..., dimension]
            Point.

        Returns
        -------
        tangent_vec : array-like, shape=[..., dimension]
            Group logarithm.
        """
        return self.regularize(point)

    def skew_matrix_from_vector(self, vec):
        """Get the skew-symmetric matrix derived from the vector.

        In 3D, compute the skew-symmetric matrix,known as the cross-product of
        a vector, associated to the vector `vec`.

        Parameters
        ----------
        vec : array-like, shape=[..., dim]
            Vector.

        Returns
        -------
        skew_mat : array-like, shape=[..., n, n]
            Skew-symmetric matrix.
        """
        return SkewSymmetricMatrices(self.n).matrix_representation(vec)

    def vector_from_skew_matrix(self, skew_mat):
        """Derive a vector from the skew-symmetric matrix.

        In 3D, compute the vector defining the cross product
        associated to the skew-symmetric matrix skew mat.

        Parameters
        ----------
        skew_mat : array-like, shape=[..., n, n]
            Skew-symmetric matrix.

        Returns
        -------
        vec : array-like, shape=[..., dim]
            Vector.
        """
        return SkewSymmetricMatrices(self.n).basis_representation(skew_mat)

<<<<<<< HEAD
@SpecialOrthogonalManifoldFactory.register(n=2, point_type="vector")
=======
    def to_tangent(self, vector, base_point=None):
        return self.regularize_tangent_vec(vector, base_point)

    def regularize_tangent_vec_at_identity(
            self, tangent_vec, metric=None):
        """Regularize a tangent vector at the identity.

        In 2D, regularize a tangent_vector by getting its norm at the identity,
        to be less than pi.

        Parameters
        ----------
        tangent_vec : array-like, shape=[..., 1]
            Tangent vector at base point.
        metric : RiemannianMetric
            Metric to compute the norm of the tangent vector.
            Optional, default is the Euclidean metric.

        Returns
        -------
        regularized_vec : array-like, shape=[..., 1]
            Regularized tangent vector.
        """
        return self.regularize(tangent_vec)

    def regularize_tangent_vec(
            self, tangent_vec, base_point, metric=None):
        """Regularize tangent vector at a base point.

        In 2D, regularize a tangent_vector by getting the norm of its parallel
        transport to the identity, determined by the metric, less than pi.

        Parameters
        ----------
        tangent_vec : array-like, shape=[...,1]
            Tangent vector at base point.
        base_point : array-like, shape=[..., 1]
            Point on the manifold.
        metric : RiemannianMetric
            Metric to compute the norm of the tangent vector.
            Optional, default is the Euclidean metric.

        Returns
        -------
        regularized_tangent_vec : array-like, shape=[..., 1]
            Regularized tangent vector.
        """
        return self.regularize_tangent_vec_at_identity(tangent_vec)


>>>>>>> 8d611afb
class _SpecialOrthogonal2Vectors(_SpecialOrthogonalVectors):
    """Class for the special orthogonal group SO(2) in vector representation.

    i.e. the Lie group of planar rotations. This class is specific to the
    vector representation of rotations. For the matrix representation use the
    SpecialOrthogonal class and set `n=2`.

    Parameters
    ----------
    epsilon : float
        Precision to use for calculations involving potential divison by 0 in
        rotations.
        Optional, default: 0.
    """

    def __init__(self, metrics=None, epsilon=0.):
        super(_SpecialOrthogonal2Vectors, self).__init__(
            n=2, metrics=metrics, epsilon=epsilon)

    def regularize(self, point):
        """Regularize a point to be in accordance with convention.

        In 2D, regularize the norm of the rotation angle,
        to be between -pi and pi, following the axis-angle
        representation's convention.

        If the angle angle is between pi and 2pi,
        the function computes its complementary in 2pi and
        inverts the direction of the rotation axis.

        Parameters
        ----------
        point : array-like, shape=[...,1]
            Point.

        Returns
        -------
        regularized_point : array-like, shape=[..., 1]
            Regularized point.
        """
        regularized_point = point
        regularized_point = gs.mod(regularized_point, 2 * gs.pi)
        regularized_point = gs.where(
            regularized_point < gs.pi,
            regularized_point, regularized_point - 2 * gs.pi)
        return regularized_point

    def rotation_vector_from_matrix(self, rot_mat):
        r"""Convert rotation matrix (in 2D) to rotation vector (axis-angle).

        Get the angle through the atan2 function:

        Parameters
        ----------
        rot_mat : array-like, shape=[..., 2, 2]
            Rotation matrix.

        Returns
        -------
        regularized_rot_vec : array-like, shape=[..., 1]
            Rotation vector.
        """
        rot_vec = gs.arctan2(rot_mat[..., 1, 0], rot_mat[..., 0, 0])
        return self.regularize(rot_vec[..., None])

    def matrix_from_rotation_vector(self, rot_vec):
        """Convert rotation vector to rotation matrix.

        Parameters
        ----------
        rot_vec: array-like, shape=[..., 1]
            Rotation vector.

        Returns
        -------
        rot_mat: array-like, shape=[..., 2, 2]
            Rotation matrix.
        """
        rot_vec = self.regularize(rot_vec)

        cos_term = gs.cos(rot_vec)
        cos_matrix = gs.einsum('...l,ij->...ij', cos_term, gs.eye(2))
        sin_term = gs.sin(rot_vec)
        sin_matrix = self.skew_matrix_from_vector(sin_term)
        return cos_matrix + sin_matrix

    def compose(self, point_a, point_b):
        """Compose two elements of SO(3).

        Parameters
        ----------
        point_a : array-like, shape=[..., 3]
        point_b : array-like, shape=[..., 3]

        Returns
        -------
        point_prod : array-like, shape=[..., 3]
        """
        point_a = self.regularize(point_a)
        point_b = self.regularize(point_b)

        point_prod = point_a + point_b
        point_prod = self.regularize(point_prod)

        return point_prod

    def random_uniform(self, n_samples=1):
        """Sample in SO(2) with the uniform distribution.

        Parameters
        ----------
        n_samples : int
            Number of samples.
            Optional, default: 1.

        Returns
        -------
        point : array-like, shape=[..., 1]
            Sample.
        """
        random_point = (gs.random.rand(n_samples, self.dim) * 2 - 1) * gs.pi
        random_point = self.regularize(random_point)

        if n_samples == 1:
            random_point = gs.squeeze(random_point, axis=0)

        return random_point

    def exp(self, tangent_vec, base_point=None):
        """Compute the group exponential.

        Parameters
        ----------
        tangent_vec : array-like, shape=[..., 1]
            Tangent vector at base point.
        base_point : array-like, shape=[..., 1]
            Point from which the exponential is computed.

        Returns
        -------
        point : array-like, shape=[..., 1]
            Group exponential.
        """
        return self.regularize(tangent_vec + base_point)

    def log(self, point, base_point=None):
        """Compute the group logarithm.

        Parameters
        ----------
        point : array-like, shape=[..., 3]
            Point.
        base_point : array-like, shape=[..., 1]
            Point from which the log is computed.

        Returns
        -------
        tangent_vec : array-like, shape=[..., 1]
            Group logarithm.
        """
        return self.regularize(point - base_point)

@SpecialOrthogonalManifoldFactory.register(n=3, point_type="vector")
class _SpecialOrthogonal3Vectors(_SpecialOrthogonalVectors):
    """Class for the special orthogonal group SO(3) in vector representation.

    i.e. the Lie group of rotations. This class is specific to the vector
    representation of rotations. For the matrix representation use the
    SpecialOrthogonal class and set `n=3`.

    Parameters
    ----------
    epsilon : float
        Precision to use for calculations involving potential divison by 0 in
        rotations.
        Optional, default: 0.
    """

    def __init__(self, metrics=None, epsilon=0.):
        super(_SpecialOrthogonal3Vectors, self).__init__(
            n=3, metrics=metrics, epsilon=epsilon)

        self.bi_invariant_metric = BiInvariantMetric(group=self)

    def regularize(self, point):
        """Regularize a point to be in accordance with convention.

        In 3D, regularize the norm of the rotation vector,
        to be between 0 and pi, following the axis-angle
        representation's convention.

        If the angle is between pi and 2pi,
        the function computes its complementary in 2pi and
        inverts the direction of the rotation axis.

        Parameters
        ----------
        point : array-like, shape=[...,3]
            Point.

        Returns
        -------
        regularized_point : array-like, shape=[..., 3]
            Regularized point.
        """
        theta = gs.linalg.norm(point, axis=-1)
        k = gs.floor(theta / 2. / gs.pi)

        # angle in [0;2pi)
        angle = theta - 2 * k * gs.pi

        # this avoids dividing by 0
        theta_eps = gs.where(gs.isclose(theta, 0.), 1., theta)

        # angle in [0, pi]
        normalized_angle = gs.where(angle <= gs.pi, angle, 2 * gs.pi - angle)
        norm_ratio = gs.where(
            gs.isclose(theta, 0.), 1., normalized_angle / theta_eps)

        # reverse sign if angle was greater than pi
        norm_ratio = gs.where(angle > gs.pi, -norm_ratio, norm_ratio)
        return gs.einsum(
            '...,...i->...i', norm_ratio, point)

    def regularize_tangent_vec_at_identity(
            self, tangent_vec, metric=None):
        """Regularize a tangent vector at the identity.

        In 3D, regularize a tangent_vector by getting its norm at the identity,
        determined by the metric, to be less than pi.

        Parameters
        ----------
        tangent_vec : array-like, shape=[..., 3]
            Tangent vector at base point.
        metric : RiemannianMetric
            Metric.
            Optional, default: self.left_canonical_metric.

        Returns
        -------
        regularized_vec : array-like, shape=[..., 3]
            Regularized tangent vector.
        """
        if metric is None:
            return self.regularize(tangent_vec)

        tangent_vec_metric_norm = metric.norm(tangent_vec)
        tangent_vec_canonical_norm = gs.linalg.norm(tangent_vec, axis=-1)

        # This avoids dividing by 0
        norm_eps = gs.where(
            tangent_vec_canonical_norm == 0, ATOL, tangent_vec_canonical_norm)
        coef = gs.where(
            tangent_vec_canonical_norm == 0.,
            1., tangent_vec_metric_norm / norm_eps)
        coef_tangent_vec = gs.einsum('...,...i->...i', coef, tangent_vec)

        regularized_vec = self.regularize(coef_tangent_vec)
        return gs.einsum(
            '...,...i->...i', 1. / coef, regularized_vec)

    def regularize_tangent_vec(
            self, tangent_vec, base_point, metric=None):
        """Regularize tangent vector at a base point.

        In 3D, regularize a tangent_vector by getting the norm of its parallel
        transport to the identity, determined by the metric, less than pi.

        Parameters
        ----------
        tangent_vec : array-like, shape=[...,3]
            Tangent vector at base point.
        base_point : array-like, shape=[..., 3]
            Point on the manifold.
        metric : RiemannianMetric
            Metric.
            Optional, default: self.left_canonical_metric.

        Returns
        -------
        regularized_tangent_vec : array-like, shape=[..., 3]
            Regularized tangent vector.
        """
        if metric is None:
            metric = self.left_canonical_metric
        base_point = self.regularize(base_point)

        tangent_vec_at_id = self.tangent_translation_map(
            base_point, left_or_right=metric.left_or_right, inverse=True)(
            tangent_vec
        )

        tangent_vec_at_id = self.regularize_tangent_vec_at_identity(
            tangent_vec_at_id, metric)

        regularized_tangent_vec = self.tangent_translation_map(
            base_point, left_or_right=metric.left_or_right)(tangent_vec_at_id)

        return regularized_tangent_vec

    @geomstats.vectorization.decorator(['else', 'matrix', 'output_point'])
    def rotation_vector_from_matrix(self, rot_mat):
        r"""Convert rotation matrix (in 3D) to rotation vector (axis-angle).

        Get the angle through the trace of the rotation matrix:
        The eigenvalues are:
        :math:`\{1, \cos(angle) + i \sin(angle), \cos(angle) - i \sin(angle)\}`
        so that:
        :math:`trace = 1 + 2 \cos(angle), \{-1 \leq trace \leq 3\}`

        The rotation vector is the vector associated to the skew-symmetric
        matrix
        :math:`S_r = \frac{angle}{(2 * \sin(angle) ) (R - R^T)}`

        For the edge case where the angle is close to pi,
        the rotation vector (up to sign) is derived by using the following
        equality (see the Axis-angle representation on Wikipedia):
        :math:`outer(r, r) = \frac{1}{2} (R + I_3)`
        In nD, the rotation vector stores the :math:`n(n-1)/2` values
        of the skew-symmetric matrix representing the rotation.

        Parameters
        ----------
        rot_mat : array-like, shape=[..., n, n]
            Rotation matrix.

        Returns
        -------
        regularized_rot_vec : array-like, shape=[..., 3]
            Rotation vector.
        """
        n_rot_mats, _, _ = rot_mat.shape

        trace = gs.trace(rot_mat, axis1=1, axis2=2)
        trace = gs.to_ndarray(trace, to_ndim=2, axis=1)
        trace_num = gs.clip(trace, -1, 3)
        angle = gs.arccos(0.5 * (trace_num - 1))
        rot_mat_transpose = gs.transpose(rot_mat, axes=(0, 2, 1))
        rot_vec_not_pi = self.vector_from_skew_matrix(
            rot_mat - rot_mat_transpose)
        mask_0 = gs.cast(gs.isclose(angle, 0.), angle.dtype)
        mask_pi = gs.cast(gs.isclose(angle, gs.pi, atol=1e-2), angle.dtype)
        mask_else = (1 - mask_0) * (1 - mask_pi)

        numerator = 0.5 * mask_0 + angle * mask_else
        denominator = (1 - angle ** 2 / 6) * mask_0 + 2 * gs.sin(
            angle) * mask_else + mask_pi

        rot_vec_not_pi = rot_vec_not_pi * numerator / denominator

        vector_outer = 0.5 * (gs.eye(3) + rot_mat)
        vector_outer = gs.set_diag(
            vector_outer, gs.maximum(
                0., gs.diagonal(vector_outer, axis1=1, axis2=2)))
        squared_diag_comp = gs.diagonal(vector_outer, axis1=1, axis2=2)
        diag_comp = gs.sqrt(squared_diag_comp)
        norm_line = gs.linalg.norm(vector_outer, axis=2)
        max_line_index = gs.argmax(norm_line, axis=1)
        selected_line = gs.get_slice(
            vector_outer, (range(n_rot_mats), max_line_index))
        signs = gs.sign(selected_line)
        rot_vec_pi = angle * signs * diag_comp

        rot_vec = rot_vec_not_pi + mask_pi * rot_vec_pi

        return self.regularize(rot_vec)

    def matrix_from_rotation_vector(self, rot_vec):
        """Convert rotation vector to rotation matrix.

        Parameters
        ----------
        rot_vec: array-like, shape=[..., 3]
            Rotation vector.

        Returns
        -------
        rot_mat: array-like, shape=[..., 3]
            Rotation matrix.
        """
        rot_vec = self.regularize(rot_vec)

        squared_angle = gs.sum(rot_vec ** 2, axis=-1)
        skew_rot_vec = self.skew_matrix_from_vector(rot_vec)

        coef_1 = utils.taylor_exp_even_func(squared_angle, utils.sinc_close_0)
        coef_2 = utils.taylor_exp_even_func(squared_angle, utils.cosc_close_0)

        term_1 = (gs.eye(self.dim)
                  + gs.einsum('...,...jk->...jk', coef_1, skew_rot_vec))

        squared_skew_rot_vec = GeneralLinear.mul(skew_rot_vec, skew_rot_vec)

        term_2 = gs.einsum('...,...jk->...jk', coef_2, squared_skew_rot_vec)

        return term_1 + term_2

    @geomstats.vectorization.decorator(['else', 'matrix'])
    def quaternion_from_matrix(self, rot_mat):
        """Convert a rotation matrix into a unit quaternion.

        Parameters
        ----------
        rot_mat : array-like, shape=[..., 3, 3]
            Rotation matrix.

        Returns
        -------
        quaternion : array-like, shape=[..., 4]
            Quaternion.
        """
        rot_vec = self.rotation_vector_from_matrix(rot_mat)
        quaternion = self.quaternion_from_rotation_vector(rot_vec)

        return quaternion

    @geomstats.vectorization.decorator(['else', 'vector'])
    def quaternion_from_rotation_vector(self, rot_vec):
        """Convert a rotation vector into a unit quaternion.

        Parameters
        ----------
        rot_vec : array-like, shape=[..., 3]
            Rotation vector.

        Returns
        -------
        quaternion : array-like, shape=[..., 4]
            Quaternion.
        """
        rot_vec = self.regularize(rot_vec)

        angle = gs.linalg.norm(rot_vec, axis=1)
        angle = gs.to_ndarray(angle, to_ndim=2, axis=1)

        mask_0 = gs.isclose(angle, 0.)
        mask_not_0 = ~mask_0

        rotation_axis = gs.divide(
            rot_vec,
            angle
            * gs.cast(mask_not_0, gs.float32)
            + gs.cast(mask_0, gs.float32))

        quaternion = gs.concatenate(
            (gs.cos(angle / 2),
             gs.sin(angle / 2) * rotation_axis[:]),
            axis=1)

        return quaternion

    @geomstats.vectorization.decorator(['else', 'vector'])
    def rotation_vector_from_quaternion(self, quaternion):
        """Convert a unit quaternion into a rotation vector.

        Parameters
        ----------
        quaternion : array-like, shape=[..., 4]
            Quaternion.

        Returns
        -------
        rot_vec : array-like, shape=[..., 3]
            Rotation vector.
        """
        cos_half_angle = quaternion[:, 0]
        cos_half_angle = gs.clip(cos_half_angle, -1, 1)
        half_angle = gs.arccos(cos_half_angle)

        half_angle = gs.to_ndarray(half_angle, to_ndim=2, axis=1)

        mask_0 = gs.isclose(half_angle, 0.)
        mask_not_0 = ~mask_0

        rotation_axis = gs.divide(
            quaternion[:, 1:],
            gs.sin(half_angle) *
            gs.cast(mask_not_0, gs.float32)
            + gs.cast(mask_0, gs.float32))
        rot_vec = gs.array(
            2 * half_angle
            * rotation_axis
            * gs.cast(mask_not_0, gs.float32))

        rot_vec = self.regularize(rot_vec)
        return rot_vec

    @geomstats.vectorization.decorator(['else', 'vector'])
    def matrix_from_quaternion(self, quaternion):
        """Convert a unit quaternion into a rotation vector.

        Parameters
        ----------
        quaternion : array-like, shape=[..., 4]
            Quaternion.

        Returns
        -------
        rot_mat : array-like, shape=[..., 3]
            Rotation matrix.
        """
        n_quaternions, _ = quaternion.shape

        w, x, y, z = gs.hsplit(quaternion, 4)

        rot_mat = gs.zeros((n_quaternions,) + (self.n,) * 2)

        for i in range(n_quaternions):
            # TODO (nina): Vectorize by applying the composition of
            # quaternions to the identity matrix
            column_1 = gs.array([
                w[i] ** 2 + x[i] ** 2 - y[i] ** 2 - z[i] ** 2,
                2 * x[i] * y[i] - 2 * w[i] * z[i],
                2 * x[i] * z[i] + 2 * w[i] * y[i]])

            column_2 = gs.array([
                2 * x[i] * y[i] + 2 * w[i] * z[i],
                w[i] ** 2 - x[i] ** 2 + y[i] ** 2 - z[i] ** 2,
                2 * y[i] * z[i] - 2 * w[i] * x[i]])

            column_3 = gs.array([
                2 * x[i] * z[i] - 2 * w[i] * y[i],
                2 * y[i] * z[i] + 2 * w[i] * x[i],
                w[i] ** 2 - x[i] ** 2 - y[i] ** 2 + z[i] ** 2])

            mask_i = gs.get_mask_i_float(i, n_quaternions)
            rot_mat_i = gs.transpose(
                gs.hstack([column_1, column_2, column_3]))
            rot_mat_i = gs.to_ndarray(rot_mat_i, to_ndim=3)
            rot_mat += gs.einsum('...,...ij->...ij', mask_i, rot_mat_i)

        return rot_mat

    @staticmethod
    @geomstats.vectorization.decorator(['vector'])
    def matrix_from_tait_bryan_angles_extrinsic_xyz(tait_bryan_angles):
        """Convert Tait-Bryan angles to rot mat in extrensic coords (xyz).

        Convert a rotation given in terms of the tait bryan angles,
        [angle_1, angle_2, angle_3] in extrinsic (fixed) coordinate system
        in order xyz, into a rotation matrix.

        rot_mat = Z(angle_1).Y(angle_2).X(angle_3)
        where:
        - Z(angle_1) is a rotation of angle angle_1 around axis z.
        - Y(angle_2) is a rotation of angle angle_2 around axis y.
        - X(angle_3) is a rotation of angle angle_3 around axis x.

        Parameters
        ----------
        tait_bryan_angles : array-like, shape=[..., 3]

        Returns
        -------
        rot_mat : array-like, shape=[..., 3, 3]
        """
        n_tait_bryan_angles, _ = tait_bryan_angles.shape

        rot_mat = []
        angle_1 = tait_bryan_angles[:, 0]
        angle_2 = tait_bryan_angles[:, 1]
        angle_3 = tait_bryan_angles[:, 2]

        # TODO: avoid for loop in vectorization of tait bryan angles
        for i in range(n_tait_bryan_angles):
            cos_angle_1 = gs.cos(angle_1[i])
            sin_angle_1 = gs.sin(angle_1[i])
            cos_angle_2 = gs.cos(angle_2[i])
            sin_angle_2 = gs.sin(angle_2[i])
            cos_angle_3 = gs.cos(angle_3[i])
            sin_angle_3 = gs.sin(angle_3[i])

            column_1 = gs.array([
                [cos_angle_1 * cos_angle_2],
                [cos_angle_2 * sin_angle_1],
                [- sin_angle_2]])
            column_2 = gs.array([
                [(cos_angle_1 * sin_angle_2 * sin_angle_3
                  - cos_angle_3 * sin_angle_1)],
                [(cos_angle_1 * cos_angle_3
                  + sin_angle_1 * sin_angle_2 * sin_angle_3)],
                [cos_angle_2 * sin_angle_3]])
            column_3 = gs.array([
                [(sin_angle_1 * sin_angle_3
                  + cos_angle_1 * cos_angle_3 * sin_angle_2)],
                [(cos_angle_3 * sin_angle_1 * sin_angle_2
                  - cos_angle_1 * sin_angle_3)],
                [cos_angle_2 * cos_angle_3]])

            rot_mat.append(gs.hstack((column_1, column_2, column_3)))
        return gs.stack(rot_mat)

    @staticmethod
    @geomstats.vectorization.decorator(['vector'])
    def matrix_from_tait_bryan_angles_extrinsic_zyx(tait_bryan_angles):
        """Convert Tait-Bryan angles to rot mat in extrensic coords (zyx).

        Convert a rotation given in terms of the tait bryan angles,
        [angle_1, angle_2, angle_3] in extrinsic (fixed) coordinate system
        in order zyx, into a rotation matrix.

        rot_mat = X(angle_1).Y(angle_2).Z(angle_3)
        where:
        - X(angle_1) is a rotation of angle angle_1 around axis x.
        - Y(angle_2) is a rotation of angle angle_2 around axis y.
        - Z(angle_3) is a rotation of angle angle_3 around axis z.

        Parameters
        ----------
        tait_bryan_angles : array-like, shape=[..., 3]

        Returns
        -------
        rot_mat : array-like, shape=[..., n, n]
        """
        n_tait_bryan_angles, _ = tait_bryan_angles.shape

        rot_mat = []
        angle_1 = tait_bryan_angles[:, 0]
        angle_2 = tait_bryan_angles[:, 1]
        angle_3 = tait_bryan_angles[:, 2]

        for i in range(n_tait_bryan_angles):
            cos_angle_1 = gs.cos(angle_1[i])
            sin_angle_1 = gs.sin(angle_1[i])
            cos_angle_2 = gs.cos(angle_2[i])
            sin_angle_2 = gs.sin(angle_2[i])
            cos_angle_3 = gs.cos(angle_3[i])
            sin_angle_3 = gs.sin(angle_3[i])

            column_1 = gs.array(
                [[cos_angle_2 * cos_angle_3],
                 [(cos_angle_1 * sin_angle_3
                   + cos_angle_3 * sin_angle_1 * sin_angle_2)],
                 [(sin_angle_1 * sin_angle_3
                   - cos_angle_1 * cos_angle_3 * sin_angle_2)]])

            column_2 = gs.array(
                [[- cos_angle_2 * sin_angle_3],
                 [(cos_angle_1 * cos_angle_3
                   - sin_angle_1 * sin_angle_2 * sin_angle_3)],
                 [(cos_angle_3 * sin_angle_1
                   + cos_angle_1 * sin_angle_2 * sin_angle_3)]])

            column_3 = gs.array(
                [[sin_angle_2],
                 [- cos_angle_2 * sin_angle_1],
                 [cos_angle_1 * cos_angle_2]])
            rot_mat.append(gs.hstack((column_1, column_2, column_3)))
        return gs.stack(rot_mat)

    @geomstats.vectorization.decorator(['else', 'vector', 'else', 'else'])
    def matrix_from_tait_bryan_angles(self, tait_bryan_angles,
                                      extrinsic_or_intrinsic='extrinsic',
                                      order='zyx'):
        """Convert Tait-Bryan angles to rot mat in extr or intr coords.

        Convert a rotation given in terms of the tait bryan angles,
        [angle_1, angle_2, angle_3] in extrinsic (fixed) or
        intrinsic (moving) coordinate frame into a rotation matrix.

        If the order is zyx, into the rotation matrix rot_mat:
        rot_mat = X(angle_1).Y(angle_2).Z(angle_3)
        where:
        - X(angle_1) is a rotation of angle angle_1 around axis x.
        - Y(angle_2) is a rotation of angle angle_2 around axis y.
        - Z(angle_3) is a rotation of angle angle_3 around axis z.

        Exchanging 'extrinsic' and 'intrinsic' amounts to
        exchanging the order.

        Parameters
        ----------
        tait_bryan_angles : array-like, shape=[..., 3]
        extrinsic_or_intrinsic : str, {'extrensic', 'intrinsic'} optional
            default: 'extrinsic'
        order : str, {'xyz', 'zyx'}, optional
            default: 'zyx'

        Returns
        -------
        rot_mat : array-like, shape=[..., n, n]
        """
        geomstats.errors.check_parameter_accepted_values(
            extrinsic_or_intrinsic,
            'extrinsic_or_intrinsic',
            ['extrinsic', 'intrinsic'])
        geomstats.errors.check_parameter_accepted_values(
            order,
            'order',
            ['xyz', 'zyx'])

        tait_bryan_angles = gs.to_ndarray(tait_bryan_angles, to_ndim=2)

        extrinsic_zyx = (extrinsic_or_intrinsic == 'extrinsic'
                         and order == 'zyx')
        intrinsic_xyz = (extrinsic_or_intrinsic == 'intrinsic'
                         and order == 'xyz')

        extrinsic_xyz = (extrinsic_or_intrinsic == 'extrinsic'
                         and order == 'xyz')
        intrinsic_zyx = (extrinsic_or_intrinsic == 'intrinsic'
                         and order == 'zyx')

        if extrinsic_zyx:
            rot_mat = self.matrix_from_tait_bryan_angles_extrinsic_zyx(
                tait_bryan_angles)
        elif intrinsic_xyz:
            tait_bryan_angles_reversed = gs.flip(tait_bryan_angles, axis=1)
            rot_mat = self.matrix_from_tait_bryan_angles_extrinsic_zyx(
                tait_bryan_angles_reversed)

        elif extrinsic_xyz:
            rot_mat = self.matrix_from_tait_bryan_angles_extrinsic_xyz(
                tait_bryan_angles)
        elif intrinsic_zyx:
            tait_bryan_angles_reversed = gs.flip(tait_bryan_angles, axis=1)
            rot_mat = self.matrix_from_tait_bryan_angles_extrinsic_xyz(
                tait_bryan_angles_reversed)

        else:
            raise ValueError('extrinsic_or_intrinsic should be'
                             ' \'extrinsic\' or \'intrinsic\''
                             ' and order should be \'xyz\' or \'zyx\'.')

        return rot_mat

    @geomstats.vectorization.decorator(['else', 'matrix', 'else', 'else'])
    def tait_bryan_angles_from_matrix(self, rot_mat,
                                      extrinsic_or_intrinsic='extrinsic',
                                      order='zyx'):
        """Convert rot_mat into Tait-Bryan angles.

        Convert a rotation matrix rot_mat into the tait bryan angles,
        [angle_1, angle_2, angle_3] in extrinsic (fixed) coordinate frame,
        for the order zyx, i.e.:
        rot_mat = X(angle_1).Y(angle_2).Z(angle_3)
        where:
        - X(angle_1) is a rotation of angle angle_1 around axis x.
        - Y(angle_2) is a rotation of angle angle_2 around axis y.
        - Z(angle_3) is a rotation of angle angle_3 around axis z.

        Parameters
        ----------
        rot_mat : array-like, shape=[..., n, n]
        extrinsic_or_intrinsic : str, {'extrinsic', 'intrinsic'}, optional
            default: 'extrinsic'
        order : str, {'xyz', 'zyx'}, optional
            default: 'zyx'

        Returns
        -------
        tait_bryan_angles : array-like, shape=[..., 3]
        """
        quaternion = self.quaternion_from_matrix(rot_mat)
        tait_bryan_angles = self.tait_bryan_angles_from_quaternion(
            quaternion,
            extrinsic_or_intrinsic=extrinsic_or_intrinsic,
            order=order)

        return tait_bryan_angles

    @geomstats.vectorization.decorator(['else', 'vector'])
    def quaternion_from_tait_bryan_angles_intrinsic_xyz(
            self, tait_bryan_angles):
        """Convert Tait-Bryan angles to into unit quaternion.

        Convert a rotation given by Tait-Bryan angles in extrinsic
        coordinate systems and order xyz into a unit quaternion.

        Parameters
        ----------
        tait_bryan_angles : array-like, shape=[..., 3]

        Returns
        -------
        quaternion : array-like, shape=[..., 4]
        """
        matrix = self.matrix_from_tait_bryan_angles(
            tait_bryan_angles,
            extrinsic_or_intrinsic='intrinsic',
            order='xyz')
        quaternion = self.quaternion_from_matrix(matrix)
        return quaternion

    @geomstats.vectorization.decorator(['else', 'vector', 'else', 'else'])
    def quaternion_from_tait_bryan_angles(self, tait_bryan_angles,
                                          extrinsic_or_intrinsic='extrinsic',
                                          order='zyx'):
        """Convert a rotation given by Tait-Bryan angles into unit quaternion.

        Parameters
        ----------
        tait_bryan_angles : array-like, shape=[..., 3]
        extrinsic_or_intrinsic : str, {'extrinsic', 'intrinsic'}, optional
            default: 'extrinsic'
        order : str, {'xyz', 'zyx'}, optional
            default: 'zyx'

        Returns
        -------
        quat : array-like, shape=[..., 4]
        """
        extrinsic_zyx = (extrinsic_or_intrinsic == 'extrinsic'
                         and order == 'zyx')
        intrinsic_xyz = (extrinsic_or_intrinsic == 'intrinsic'
                         and order == 'xyz')

        extrinsic_xyz = (extrinsic_or_intrinsic == 'extrinsic'
                         and order == 'xyz')
        intrinsic_zyx = (extrinsic_or_intrinsic == 'intrinsic'
                         and order == 'zyx')

        if extrinsic_zyx:
            tait_bryan_angles_reversed = gs.flip(tait_bryan_angles, axis=1)
            quat = self.quaternion_from_tait_bryan_angles_intrinsic_xyz(
                tait_bryan_angles_reversed)

        elif intrinsic_xyz:
            quat = self.quaternion_from_tait_bryan_angles_intrinsic_xyz(
                tait_bryan_angles)

        elif extrinsic_xyz:
            rot_mat = self.matrix_from_tait_bryan_angles_extrinsic_xyz(
                tait_bryan_angles)
            quat = self.quaternion_from_matrix(rot_mat)

        elif intrinsic_zyx:
            tait_bryan_angles_reversed = gs.flip(tait_bryan_angles, axis=1)
            rot_mat = self.matrix_from_tait_bryan_angles_extrinsic_xyz(
                tait_bryan_angles_reversed)
            quat = self.quaternion_from_matrix(rot_mat)
        else:
            raise ValueError('extrinsic_or_intrinsic should be'
                             ' \'extrinsic\' or \'intrinsic\''
                             ' and order should be \'xyz\' or \'zyx\'.')

        return quat

    @geomstats.vectorization.decorator(['else', 'vector', 'else', 'else'])
    def rotation_vector_from_tait_bryan_angles(
            self,
            tait_bryan_angles,
            extrinsic_or_intrinsic='extrinsic',
            order='zyx'):
        """Convert rotation given by angle_1, angle_2, angle_3 into rot. vec.

        Convert into axis-angle representation.

        Parameters
        ----------
        tait_bryan_angles : array-like, shape=[..., 3]
        extrinsic_or_intrinsic : str, {'extrinsic', 'intrinsic'}, optional
            default: 'extrinsic'
        order : str, {'xyz', 'zyx'}, optional
            default: 'zyx'

        Returns
        -------
        rot_vec : array-like, shape=[..., 3]
        """
        quaternion = self.quaternion_from_tait_bryan_angles(
            tait_bryan_angles,
            extrinsic_or_intrinsic=extrinsic_or_intrinsic,
            order=order)
        rot_vec = self.rotation_vector_from_quaternion(quaternion)

        rot_vec = self.regularize(rot_vec)
        return rot_vec

    @staticmethod
    @geomstats.vectorization.decorator(['vector'])
    def tait_bryan_angles_from_quaternion_intrinsic_zyx(quaternion):
        """Convert quaternion to tait bryan representation of order zyx.

        Parameters
        ----------
        quaternion : array-like, shape=[..., 4]

        Returns
        -------
        tait_bryan_angles : array-like, shape=[..., 3]
        """
        w, x, y, z = gs.hsplit(quaternion, 4)
        angle_1 = gs.arctan2(y * z + w * x,
                             1. / 2. - (x ** 2 + y ** 2))
        angle_2 = gs.arcsin(- 2. * (x * z - w * y))
        angle_3 = gs.arctan2(x * y + w * z,
                             1. / 2. - (y ** 2 + z ** 2))
        tait_bryan_angles = gs.concatenate(
            [angle_1, angle_2, angle_3], axis=1)
        return tait_bryan_angles

    @staticmethod
    @geomstats.vectorization.decorator(['vector'])
    def tait_bryan_angles_from_quaternion_intrinsic_xyz(quaternion):
        """Convert quaternion to tait bryan representation of order xyz.

        Parameters
        ----------
        quaternion : array-like, shape=[..., 4]

        Returns
        -------
        tait_bryan_angles : array-like, shape=[..., 3]
        """
        w, x, y, z = gs.hsplit(quaternion, 4)

        angle_1 = gs.arctan2(2. * (- x * y + w * z),
                             w * w + x * x - y * y - z * z)
        angle_2 = gs.arcsin(2 * (x * z + w * y))
        angle_3 = gs.arctan2(2. * (- y * z + w * x),
                             w * w + z * z - x * x - y * y)

        tait_bryan_angles = gs.concatenate(
            [angle_1, angle_2, angle_3], axis=1)
        return tait_bryan_angles

    @geomstats.vectorization.decorator(['else', 'vector', 'else', 'else'])
    def tait_bryan_angles_from_quaternion(
            self, quaternion, extrinsic_or_intrinsic='extrinsic', order='zyx'):
        """Convert quaternion to a rotation in form angle_1, angle_2, angle_3.

        Parameters
        ----------
        quaternion : array-like, shape=[..., 4]
        extrinsic_or_intrinsic : str, {'extrinsic', 'intrinsic'}, optional
            default: 'extrinsic'
        order : str, {'xyz', 'zyx'}, optional
            default: 'zyx'

        Returns
        -------
        tait_bryan : array-like, shape=[..., 3]
        """
        extrinsic_zyx = (extrinsic_or_intrinsic == 'extrinsic'
                         and order == 'zyx')
        intrinsic_xyz = (extrinsic_or_intrinsic == 'intrinsic'
                         and order == 'xyz')

        extrinsic_xyz = (extrinsic_or_intrinsic == 'extrinsic'
                         and order == 'xyz')
        intrinsic_zyx = (extrinsic_or_intrinsic == 'intrinsic'
                         and order == 'zyx')

        if extrinsic_zyx:
            tait_bryan = self.tait_bryan_angles_from_quaternion_intrinsic_xyz(
                quaternion)
            tait_bryan = gs.flip(tait_bryan, axis=1)
        elif intrinsic_xyz:
            tait_bryan = self.tait_bryan_angles_from_quaternion_intrinsic_xyz(
                quaternion)

        elif extrinsic_xyz:
            tait_bryan = self.tait_bryan_angles_from_quaternion_intrinsic_zyx(
                quaternion)
            tait_bryan = gs.flip(tait_bryan, axis=1)
        elif intrinsic_zyx:
            tait_bryan = self.tait_bryan_angles_from_quaternion_intrinsic_zyx(
                quaternion)

        else:
            raise ValueError('extrinsic_or_intrinsic should be'
                             ' \'extrinsic\' or \'intrinsic\''
                             ' and order should be \'xyz\' or \'zyx\'.')

        return tait_bryan

    @geomstats.vectorization.decorator(['else', 'vector', 'else', 'else'])
    def tait_bryan_angles_from_rotation_vector(
            self, rot_vec, extrinsic_or_intrinsic='extrinsic', order='zyx'):
        """Convert a rotation vector to a rotation given by Tait-Bryan angles.

        Here the rotation vector is in the axis-angle representation.

        Parameters
        ----------
        rot_vec : array-like, shape=[..., 3]
        extrinsic_or_intrinsic : str, {'extrinsic', 'intrinsic'}, optional
            default: 'extrinsic'
        order : str, {'xyz', 'zyx'}, optional
            default: 'zyx'

        Returns
        -------
        tait_bryan_angles : array-like, shape=[..., 3]
        """
        quaternion = self.quaternion_from_rotation_vector(rot_vec)
        tait_bryan_angles = self.tait_bryan_angles_from_quaternion(
            quaternion,
            extrinsic_or_intrinsic=extrinsic_or_intrinsic,
            order=order)

        return tait_bryan_angles

    def compose(self, point_a, point_b):
        """Compose two elements of SO(3).

        Parameters
        ----------
        point_a : array-like, shape=[..., 3]
        point_b : array-like, shape=[..., 3]

        Returns
        -------
        point_prod : array-like, shape=[..., 3]
        """
        point_a = self.regularize(point_a)
        point_b = self.regularize(point_b)

        point_a = self.matrix_from_rotation_vector(point_a)
        point_b = self.matrix_from_rotation_vector(point_b)
        point_prod = gs.matmul(point_a, point_b)

        point_prod = self.rotation_vector_from_matrix(point_prod)
        point_prod = self.regularize(point_prod)

        return point_prod

    def jacobian_translation(
            self, point, left_or_right='left'):
        """Compute the jacobian matrix corresponding to translation.

        Compute the jacobian matrix of the differential
        of the left/right translations from the identity to point in SO(3).

        Parameters
        ----------
        point : array-like, shape=[..., 3]
            Point.
        left_or_right : str, {'left', 'right'}
            Whether to use left or right invariant metric.
            Optional, default: 'left'.

        Returns
        -------
        jacobian : array-like, shape=[..., 3, 3]
            Jacobian.
        """
        geomstats.errors.check_parameter_accepted_values(
            left_or_right, 'left_or_right', ['left', 'right'])

        point = self.regularize(point)
        squared_angle = gs.sum(point ** 2, axis=-1)

        angle = gs.sqrt(squared_angle)
        delta_angle = angle - gs.pi
        approx_at_pi = gs.sum(gs.array([
            TAYLOR_COEFFS_1_AT_PI[k] * delta_angle ** k for k in range(1, 7)
        ]))
        coef_1 = utils.taylor_exp_even_func(
            squared_angle / 4, utils.inv_tanc_close_0)
        coef_1 = gs.where(
            -delta_angle < utils.EPSILON, approx_at_pi, coef_1)

        coef_2 = utils.taylor_exp_even_func(
            squared_angle, utils.var_inv_tanc_close_0, order=4)
        squared_angle_ = gs.where(
            squared_angle < utils.EPSILON, utils.EPSILON, squared_angle)
        coef_2 = gs.where(
            squared_angle < utils.EPSILON,
            coef_2, (1 - coef_1) / squared_angle_)

        outer_ = gs.einsum('...i,...j->...ij', point, point)
        sign = - 1. if left_or_right == 'right' else 1.

        return (
            gs.einsum('...,...ij->...ij', coef_1, gs.eye(self.dim))
            + gs.einsum('...,...ij->...ij', coef_2, outer_)
            + sign * self.skew_matrix_from_vector(point) / 2.)

    def random_uniform(self, n_samples=1):
        """Sample in SO(3) with the uniform distribution.

        Parameters
        ----------
        n_samples : int
            Number of samples.
            Optional, default: 1.

        Returns
        -------
        point : array-like, shape=[..., 3]
            Sample.
        """
        random_point = gs.random.rand(n_samples, self.dim) * 2 - 1
        random_point = self.regularize(random_point)

        if n_samples == 1:
            random_point = gs.squeeze(random_point, axis=0)

        return random_point

    def lie_bracket(
            self, tangent_vector_a, tangent_vector_b, base_point=None):
        """Compute the lie bracket of two tangent vectors.

        For matrix Lie groups with tangent vectors A,B at the same base point P
        this is given by (translate to identity, compute commutator, go back)
        :math:`[A,B] = A_P^{-1}B - B_P^{-1}A`

        Parameters
        ----------
        tangent_vector_a : shape=[..., n, n]
            Tangent vector at base point.
        tangent_vector_b : shape=[..., n, n]
            Tangent vector at base point.
        base_point : array-like, shape=[..., n, n]
            Base point.
            Optional, default: None.

        Returns
        -------
        bracket : array-like, shape=[..., n, n]
            Lie bracket.
        """
        return gs.cross(tangent_vector_a, tangent_vector_b)

    def exp(self, tangent_vec, base_point=None):
        """Compute the group exponential.

        Parameters
        ----------
        tangent_vec : array-like, shape=[..., 3]
            Tangent vector at base point.
        base_point : array-like, shape=[..., 3]
            Group element.

        Returns
        -------
        point : array-like, shape=[..., 3]
            Group exponential.
        """
        return LieGroup.exp(self, tangent_vec, base_point)

    def log(self, point, base_point=None):
        """Compute the group logarithm.

        Parameters
        ----------
        point : array-like, shape=[..., 3]
            Point of the group, i.e. rotation vector.
        base_point : array-like, shape=[..., 3]
            Base point for the log, i.e. rotation vector.

        Returns
        -------
        tangent_vec : array-like, shape=[..., 3]
            Group logarithm.
        """
        return LieGroup.log(self, point, base_point)


# class SpecialOrthogonal(_SpecialOrthogonal2Vectors,
#                         _SpecialOrthogonal3Vectors,
#                         _SpecialOrthogonalMatrices):
#     r"""Class for the special orthogonal groups.

#     Parameters
#     ----------
#     n : int
#         Integer representing the shapes of the matrices : n x n.
#     point_type : str, {\'vector\', \'matrix\'}
#         Representation of the elements of the group.
#     epsilon : float, optional
#         precision to use for calculations involving potential divison by 0 in
#         rotations
#         default: 0
#     """

#     def __new__(cls, n, point_type='matrix', epsilon=0.):
#         """Instantiate a special orthogonal group.

#         Select the object to instantiate depending on the point_type.
#         """
#         if n == 2 and point_type == 'vector':
#             return _SpecialOrthogonal2Vectors(epsilon)
#         if n == 3 and point_type == 'vector':
#             return _SpecialOrthogonal3Vectors(epsilon)
#         if point_type == 'vector':
#             raise NotImplementedError(
#                 'SO(n) is only implemented in matrix representation'
#                 ' when n > 3.')
#         return _SpecialOrthogonalMatrices(n)<|MERGE_RESOLUTION|>--- conflicted
+++ resolved
@@ -366,9 +366,6 @@
         """
         return SkewSymmetricMatrices(self.n).basis_representation(skew_mat)
 
-<<<<<<< HEAD
-@SpecialOrthogonalManifoldFactory.register(n=2, point_type="vector")
-=======
     def to_tangent(self, vector, base_point=None):
         return self.regularize_tangent_vec(vector, base_point)
 
@@ -418,8 +415,7 @@
         """
         return self.regularize_tangent_vec_at_identity(tangent_vec)
 
-
->>>>>>> 8d611afb
+@SpecialOrthogonalManifoldFactory.register(n=2, point_type="vector")
 class _SpecialOrthogonal2Vectors(_SpecialOrthogonalVectors):
     """Class for the special orthogonal group SO(2) in vector representation.
 
