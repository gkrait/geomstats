"""Exposes the `SpecialOrthogonal` group class."""

import geomstats.algebra_utils as utils
import geomstats.backend as gs
import geomstats.errors
import geomstats.vectorization
from geomstats.geometry.general_linear import GeneralLinear, Matrices
from geomstats.geometry.invariant_metric import BiInvariantMetric
from geomstats.geometry.lie_group import LieGroup
from geomstats.geometry.manifold import AbstractManifoldFactory
from geomstats.geometry.matrices import Matrices
from geomstats.geometry.skew_symmetric_matrices import SkewSymmetricMatrices
from geomstats.geometry.symmetric_matrices import SymmetricMatrices

ATOL = 1e-5

TAYLOR_COEFFS_1_AT_PI = [0., - gs.pi / 4.,
                         - 1. / 4., - gs.pi / 48.,
                         - 1. / 48., - gs.pi / 480.,
                         - 1. / 480.]


<<<<<<< HEAD
class SpecialOrthogonalManifoldFactory(AbstractManifoldFactory):
    """Factory for SpecialOrthogonal Manifolds."""

    metrics_creators = {}
    manifolds_creators = {}


def SpecialOrthogonal(*args, **kwargs):
    """Create a new manifold through the factory.

    Returns
    -------
        Manifold: a special orthogonal manifold
    """
    if "point_type" not in kwargs:
        kwargs["point_type"] = "matrix"

    return SpecialOrthogonalManifoldFactory.create(*args, **kwargs)


@SpecialOrthogonalManifoldFactory.register(point_type="matrix")
class _SpecialOrthogonalMatrices(LieGroup):
=======
class _SpecialOrthogonalMatrices(GeneralLinear):
>>>>>>> dc5d4d43
    """Class for special orthogonal groups in matrix representation.

    Parameters
    ----------
    n : int
        Integer representing the shape of the matrices: n x n.
    """

    def __init__(self, n=2, metrics=None):
        super(_SpecialOrthogonalMatrices, self).__init__(
            dim=int((n * (n - 1)) / 2),
            metrics=metrics,
            default_point_type='matrix',
            n=n,
            lie_algebra=SkewSymmetricMatrices(n=n))
        self.bi_invariant_metric = BiInvariantMetric(group=self)
<<<<<<< HEAD
        self.dim = int((n * (n - 1)) / 2)
        self.n = n
=======
>>>>>>> dc5d4d43

    def belongs(self, point, atol=ATOL):
        """Check whether point is an orthogonal matrix.

        Parameters
        ----------
        point : array-like, shape=[..., n, n]
            Point to check.
        atol : float
            Absolute tolerance to check equality of the transpose and the
            inverse of point.
            Optional, default: 1e-5.

        Returns
        -------
        belongs : array-like, shape=[...,]
            Boolean evaluating if point belongs to SO(n).
        """
<<<<<<< HEAD
        is_orthogonal = Matrices.equal(
            Matrices.mul(point, Matrices.transpose(point)),
            self.identity,
            atol=atol)
        has_positive_det = gs.linalg.det(point) > 0.
        return gs.logical_and(is_orthogonal, has_positive_det)
=======
        has_right_shape = Matrices(self.n, self.n).belongs(point)
        if gs.all(has_right_shape):
            is_orthogonal = self.equal(
                self.mul(point, self.transpose(point)),
                self.identity, atol=atol)
            has_positive_det = gs.linalg.det(point) > 0.
            return gs.logical_and(is_orthogonal, has_positive_det)
        return has_right_shape
>>>>>>> dc5d4d43

    def get_identity(self, point_type='vector'):
        """Return the identity matrix."""
        return gs.eye(self.n, self.n)
    identity = property(get_identity)

    @classmethod
    def log(cls, point, base_point=None):
        return GeneralLinear.log(point, base_point)

    @classmethod
    def compose(cls, *args):
        return GeneralLinear.compose(*args)

    @classmethod
    def exp(cls, tangent_vec, base_point=None):
        return GeneralLinear.exp(tangent_vec=tangent_vec,
                                 base_point=base_point)

    @classmethod
    def inverse(cls, point):
        """Return the transpose matrix of point.

        Parameters
        ----------
        point : array-like, shape=[..., n, n]
            Point in SO(n).

        Returns
        -------
        inverse : array-like, shape=[..., n, n]
            Inverse.
        """
        return Matrices.transpose(point)

    @classmethod
    def projection(cls, point):
        """Project a matrix on SO(n) by minimizing the Frobenius norm.

        Parameters
        ----------
        point : array-like, shape=[..., n, n]
            Matrix.

        Returns
        -------
        rot_mat : array-like, shape=[..., n, n]
            Rotation matrix.
        """
        aux_mat = Matrices.mul(Matrices.transpose(point), point)
        inv_sqrt_mat = SymmetricMatrices.powerm(aux_mat, - 1 / 2)
        rotation_mat = Matrices.mul(point, inv_sqrt_mat)
        det = gs.linalg.det(rotation_mat)
        return utils.flip_determinant(rotation_mat, det)

    def random_uniform(self, n_samples=1, tol=1e-6):
        """Sample in SO(n) from the uniform distribution.

        Parameters
        ----------
        n_samples : int
            Number of samples.
            Optional, default: 1.
        tol : unused

        Returns
        -------
        samples : array-like, shape=[..., n, n]
            Points sampled on the SO(n).
        """
        if n_samples == 1:
            size = (self.n, self.n)
        else:
            size = (n_samples, self.n, self.n)
        random_mat = gs.random.normal(size=size)
        rotation_mat, _ = gs.linalg.qr(random_mat)
        det = gs.linalg.det(rotation_mat)
        return utils.flip_determinant(rotation_mat, det)

    def skew_matrix_from_vector(self, vec):
        """Get the skew-symmetric matrix derived from the vector.

        In nD, fill a skew-symmetric matrix with the values of the vector.

        Parameters
        ----------
        vec : array-like, shape=[..., dim]
            Vector.

        Returns
        -------
        skew_mat : array-like, shape=[..., n, n]
            Skew-symmetric matrix.
        """
        return self.lie_algebra.matrix_representation(vec)

    def vector_from_skew_matrix(self, skew_mat):
        """Derive a vector from the skew-symmetric matrix.

        In 3D, compute the vector defining the cross product
        associated to the skew-symmetric matrix skew mat.

        Parameters
        ----------
        skew_mat : array-like, shape=[..., n, n]
            Skew-symmetric matrix.

        Returns
        -------
        vec : array-like, shape=[..., dim]
            Vector.
        """
        return self.lie_algebra.basis_representation(skew_mat)


class _SpecialOrthogonalVectors(LieGroup):
    """Class for the special orthogonal groups SO({2,3}) in vector form.

    i.e. the Lie groups of planar and 3D rotations. This class is specific to
    the vector representation of rotations. For the matrix representation use
    the SpecialOrthogonal class and set `n=2` or `n=3`.

    Parameters
    ----------
    epsilon : float
        Precision to use for calculations involving potential divison by 0 in
        rotations.
        Optional, default: 0.
    """

    def __init__(self, n, metrics=None, epsilon=0.):
        dim = n * (n - 1) // 2
        LieGroup.__init__(
            self, dim=dim, metrics=metrics, default_point_type='vector')

        self.n = n
        self.epsilon = epsilon

    def get_identity(self, point_type='vector'):
        """Get the identity of the group.

        Parameters
        ----------
        point_type : str, {'vector', 'matrix'}
            Point_type of the returned value. Unused here.

        Returns
        -------
        identity : array-like, shape=[1,]
            Identity.
        """
        return gs.zeros(self.dim)

    identity = property(get_identity)

    def belongs(self, point, atol=ATOL):
        """Evaluate if a point belongs to SO(3).

        Parameters
        ----------
        point : array-like, shape=[..., 3]
            Point to check whether it belongs to SO(3).
        atol : unused

        Returns
        -------
        belongs : array-like, shape=[...,]
            Boolean indicating whether point belongs to SO(3).
        """
        vec_dim = point.shape[-1]
        belongs = vec_dim == self.dim
        if point.ndim == 2:
            belongs = gs.tile([belongs], (point.shape[0],))
        return belongs

    @geomstats.vectorization.decorator(['else', 'matrix'])
    def projection(self, point):
        """Project a matrix on SO(2) or SO(3) using the Frobenius norm.

        Parameters
        ----------
        point : array-like, shape=[..., n, n]
            Matrix.

        Returns
        -------
        rot_mat : array-like, shape=[..., n, n]
            Rotation matrix.
        """
        mat = point
        n_mats, _, _ = mat.shape

        mat_unitary_u, _, mat_unitary_v = gs.linalg.svd(mat)
        rot_mat = GeneralLinear.mul(mat_unitary_u, mat_unitary_v)
        mask = gs.less(gs.linalg.det(rot_mat), 0.)
        mask_float = gs.cast(mask, gs.float32) + self.epsilon
        diag = gs.concatenate((gs.ones(self.n - 1), -gs.ones(1)), axis=0)
        diag = gs.to_ndarray(diag, to_ndim=2)
        diag = gs.to_ndarray(
            utils.from_vector_to_diagonal_matrix(diag),
            to_ndim=3) + self.epsilon
        new_mat_diag_s = gs.tile(diag, [n_mats, 1, 1])

        aux_mat = GeneralLinear.mul(mat_unitary_u, new_mat_diag_s)
        rot_mat = rot_mat + gs.einsum(
            '...,...jk->...jk', mask_float,
            GeneralLinear.mul(aux_mat, mat_unitary_v))
        return rot_mat

    def inverse(self, point):
        """Compute the group inverse in SO(3).

        Parameters
        ----------
        point : array-like, shape=[..., 3]
            Point.

        Returns
        -------
        inv_point : array-like, shape=[..., 3]
            Inverse.
        """
        return -self.regularize(point)

    def exp_from_identity(self, tangent_vec):
        """Compute the group exponential of the tangent vector at the identity.

        As rotations are represented by their rotation vector,
        which corresponds to the element `X` in the Lie Algebra such that
        `exp(X) = R`, this methods returns its input without change.

        Parameters
        ----------
        tangent_vec : array-like, shape=[..., dimension]
            Tangent vector at base point.

        Returns
        -------
        point : array-like, shape=[..., dimension]
            Point.
        """
        return self.regularize(tangent_vec)

    def log_from_identity(self, point):
        """Compute the group logarithm of the point at the identity.

        As rotations are represented by their rotation vector,
        which corresponds to the element `X` in the Lie Algebra such that
        `exp(X) = R`, this methods returns its input after regularization.


        Parameters
        ----------
        point : array-like, shape=[..., dimension]
            Point.

        Returns
        -------
        tangent_vec : array-like, shape=[..., dimension]
            Group logarithm.
        """
        return self.regularize(point)

    def skew_matrix_from_vector(self, vec):
        """Get the skew-symmetric matrix derived from the vector.

        In 3D, compute the skew-symmetric matrix,known as the cross-product of
        a vector, associated to the vector `vec`.

        Parameters
        ----------
        vec : array-like, shape=[..., dim]
            Vector.

        Returns
        -------
        skew_mat : array-like, shape=[..., n, n]
            Skew-symmetric matrix.
        """
        return SkewSymmetricMatrices(self.n).matrix_representation(vec)

    def vector_from_skew_matrix(self, skew_mat):
        """Derive a vector from the skew-symmetric matrix.

        In 3D, compute the vector defining the cross product
        associated to the skew-symmetric matrix skew mat.

        Parameters
        ----------
        skew_mat : array-like, shape=[..., n, n]
            Skew-symmetric matrix.

        Returns
        -------
        vec : array-like, shape=[..., dim]
            Vector.
        """
        return SkewSymmetricMatrices(self.n).basis_representation(skew_mat)

    def to_tangent(self, vector, base_point=None):
        return self.regularize_tangent_vec(vector, base_point)

    def regularize_tangent_vec_at_identity(
            self, tangent_vec, metric=None):
        """Regularize a tangent vector at the identity.

        In 2D, regularize a tangent_vector by getting its norm at the identity,
        to be less than pi.

        Parameters
        ----------
        tangent_vec : array-like, shape=[..., 1]
            Tangent vector at base point.
        metric : RiemannianMetric
            Metric to compute the norm of the tangent vector.
            Optional, default is the Euclidean metric.

        Returns
        -------
        regularized_vec : array-like, shape=[..., 1]
            Regularized tangent vector.
        """
        return self.regularize(tangent_vec)

    def regularize_tangent_vec(
            self, tangent_vec, base_point, metric=None):
        """Regularize tangent vector at a base point.

        In 2D, regularize a tangent_vector by getting the norm of its parallel
        transport to the identity, determined by the metric, less than pi.

        Parameters
        ----------
        tangent_vec : array-like, shape=[...,1]
            Tangent vector at base point.
        base_point : array-like, shape=[..., 1]
            Point on the manifold.
        metric : RiemannianMetric
            Metric to compute the norm of the tangent vector.
            Optional, default is the Euclidean metric.

        Returns
        -------
        regularized_tangent_vec : array-like, shape=[..., 1]
            Regularized tangent vector.
        """
        return self.regularize_tangent_vec_at_identity(tangent_vec)


@SpecialOrthogonalManifoldFactory.register(n=2, point_type="vector")
class _SpecialOrthogonal2Vectors(_SpecialOrthogonalVectors):
    """Class for the special orthogonal group SO(2) in vector representation.

    i.e. the Lie group of planar rotations. This class is specific to the
    vector representation of rotations. For the matrix representation use the
    SpecialOrthogonal class and set `n=2`.

    Parameters
    ----------
    epsilon : float
        Precision to use for calculations involving potential divison by 0 in
        rotations.
        Optional, default: 0.
    """

    def __init__(self, metrics=None, epsilon=0.):
        super(_SpecialOrthogonal2Vectors, self).__init__(
            n=2, metrics=metrics, epsilon=epsilon)

    def regularize(self, point):
        """Regularize a point to be in accordance with convention.

        In 2D, regularize the norm of the rotation angle,
        to be between -pi and pi, following the axis-angle
        representation's convention.

        If the angle angle is between pi and 2pi,
        the function computes its complementary in 2pi and
        inverts the direction of the rotation axis.

        Parameters
        ----------
        point : array-like, shape=[...,1]
            Point.

        Returns
        -------
        regularized_point : array-like, shape=[..., 1]
            Regularized point.
        """
        regularized_point = point
        regularized_point = gs.mod(regularized_point, 2 * gs.pi)
        regularized_point = gs.where(
            regularized_point < gs.pi,
            regularized_point, regularized_point - 2 * gs.pi)
        return regularized_point

    def rotation_vector_from_matrix(self, rot_mat):
        r"""Convert rotation matrix (in 2D) to rotation vector (axis-angle).

        Get the angle through the atan2 function:

        Parameters
        ----------
        rot_mat : array-like, shape=[..., 2, 2]
            Rotation matrix.

        Returns
        -------
        regularized_rot_vec : array-like, shape=[..., 1]
            Rotation vector.
        """
        rot_vec = gs.arctan2(rot_mat[..., 1, 0], rot_mat[..., 0, 0])
        return self.regularize(rot_vec[..., None])

    def matrix_from_rotation_vector(self, rot_vec):
        """Convert rotation vector to rotation matrix.

        Parameters
        ----------
        rot_vec: array-like, shape=[..., 1]
            Rotation vector.

        Returns
        -------
        rot_mat: array-like, shape=[..., 2, 2]
            Rotation matrix.
        """
        rot_vec = self.regularize(rot_vec)

        cos_term = gs.cos(rot_vec)
        cos_matrix = gs.einsum('...l,ij->...ij', cos_term, gs.eye(2))
        sin_term = gs.sin(rot_vec)
        sin_matrix = self.skew_matrix_from_vector(sin_term)
        return cos_matrix + sin_matrix

    def compose(self, point_a, point_b):
        """Compose two elements of SO(3).

        Parameters
        ----------
        point_a : array-like, shape=[..., 3]
        point_b : array-like, shape=[..., 3]

        Returns
        -------
        point_prod : array-like, shape=[..., 3]
        """
        point_a = self.regularize(point_a)
        point_b = self.regularize(point_b)

        point_prod = point_a + point_b
        point_prod = self.regularize(point_prod)

        return point_prod

    def random_uniform(self, n_samples=1):
        """Sample in SO(2) with the uniform distribution.

        Parameters
        ----------
        n_samples : int
            Number of samples.
            Optional, default: 1.

        Returns
        -------
        point : array-like, shape=[..., 1]
            Sample.
        """
        random_point = (gs.random.rand(n_samples, self.dim) * 2 - 1) * gs.pi
        random_point = self.regularize(random_point)

        if n_samples == 1:
            random_point = gs.squeeze(random_point, axis=0)

        return random_point

    def exp(self, tangent_vec, base_point=None):
        """Compute the group exponential.

        Parameters
        ----------
        tangent_vec : array-like, shape=[..., 1]
            Tangent vector at base point.
        base_point : array-like, shape=[..., 1]
            Point from which the exponential is computed.

        Returns
        -------
        point : array-like, shape=[..., 1]
            Group exponential.
        """
        return self.regularize(tangent_vec + base_point)

    def log(self, point, base_point=None):
        """Compute the group logarithm.

        Parameters
        ----------
        point : array-like, shape=[..., 3]
            Point.
        base_point : array-like, shape=[..., 1]
            Point from which the log is computed.

        Returns
        -------
        tangent_vec : array-like, shape=[..., 1]
            Group logarithm.
        """
        return self.regularize(point - base_point)


@SpecialOrthogonalManifoldFactory.register(n=3, point_type="vector")
class _SpecialOrthogonal3Vectors(_SpecialOrthogonalVectors):
    """Class for the special orthogonal group SO(3) in vector representation.

    i.e. the Lie group of rotations. This class is specific to the vector
    representation of rotations. For the matrix representation use the
    SpecialOrthogonal class and set `n=3`.

    Parameters
    ----------
    epsilon : float
        Precision to use for calculations involving potential divison by 0 in
        rotations.
        Optional, default: 0.
    """

    def __init__(self, metrics=None, epsilon=0.):
        super(_SpecialOrthogonal3Vectors, self).__init__(
            n=3, metrics=metrics, epsilon=epsilon)

        self.bi_invariant_metric = BiInvariantMetric(group=self)

    def regularize(self, point):
        """Regularize a point to be in accordance with convention.

        In 3D, regularize the norm of the rotation vector,
        to be between 0 and pi, following the axis-angle
        representation's convention.

        If the angle is between pi and 2pi,
        the function computes its complementary in 2pi and
        inverts the direction of the rotation axis.

        Parameters
        ----------
        point : array-like, shape=[...,3]
            Point.

        Returns
        -------
        regularized_point : array-like, shape=[..., 3]
            Regularized point.
        """
        theta = gs.linalg.norm(point, axis=-1)
        k = gs.floor(theta / 2. / gs.pi)

        # angle in [0;2pi)
        angle = theta - 2 * k * gs.pi

        # this avoids dividing by 0
        theta_eps = gs.where(gs.isclose(theta, 0.), 1., theta)

        # angle in [0, pi]
        normalized_angle = gs.where(angle <= gs.pi, angle, 2 * gs.pi - angle)
        norm_ratio = gs.where(
            gs.isclose(theta, 0.), 1., normalized_angle / theta_eps)

        # reverse sign if angle was greater than pi
        norm_ratio = gs.where(angle > gs.pi, -norm_ratio, norm_ratio)
        return gs.einsum(
            '...,...i->...i', norm_ratio, point)

    def regularize_tangent_vec_at_identity(
            self, tangent_vec, metric=None):
        """Regularize a tangent vector at the identity.

        In 3D, regularize a tangent_vector by getting its norm at the identity,
        determined by the metric, to be less than pi.

        Parameters
        ----------
        tangent_vec : array-like, shape=[..., 3]
            Tangent vector at base point.
        metric : RiemannianMetric
            Metric.
            Optional, default: self.left_canonical_metric.

        Returns
        -------
        regularized_vec : array-like, shape=[..., 3]
            Regularized tangent vector.
        """
        if metric is None:
            return self.regularize(tangent_vec)

        tangent_vec_metric_norm = metric.norm(tangent_vec)
        tangent_vec_canonical_norm = gs.linalg.norm(tangent_vec, axis=-1)

        # This avoids dividing by 0
        norm_eps = gs.where(
            tangent_vec_canonical_norm == 0, ATOL, tangent_vec_canonical_norm)
        coef = gs.where(
            tangent_vec_canonical_norm == 0.,
            1., tangent_vec_metric_norm / norm_eps)
        coef_tangent_vec = gs.einsum('...,...i->...i', coef, tangent_vec)

        regularized_vec = self.regularize(coef_tangent_vec)
        return gs.einsum(
            '...,...i->...i', 1. / coef, regularized_vec)

    def regularize_tangent_vec(
            self, tangent_vec, base_point, metric=None):
        """Regularize tangent vector at a base point.

        In 3D, regularize a tangent_vector by getting the norm of its parallel
        transport to the identity, determined by the metric, less than pi.

        Parameters
        ----------
        tangent_vec : array-like, shape=[...,3]
            Tangent vector at base point.
        base_point : array-like, shape=[..., 3]
            Point on the manifold.
        metric : RiemannianMetric
            Metric.
            Optional, default: self.left_canonical_metric.

        Returns
        -------
        regularized_tangent_vec : array-like, shape=[..., 3]
            Regularized tangent vector.
        """
        if metric is None:
            metric = self.left_canonical_metric
        base_point = self.regularize(base_point)

        tangent_vec_at_id = self.tangent_translation_map(
            base_point, left_or_right=metric.left_or_right, inverse=True)(
            tangent_vec
        )

        tangent_vec_at_id = self.regularize_tangent_vec_at_identity(
            tangent_vec_at_id, metric)

        regularized_tangent_vec = self.tangent_translation_map(
            base_point, left_or_right=metric.left_or_right)(tangent_vec_at_id)

        return regularized_tangent_vec

    @geomstats.vectorization.decorator(['else', 'matrix', 'output_point'])
    def rotation_vector_from_matrix(self, rot_mat):
        r"""Convert rotation matrix (in 3D) to rotation vector (axis-angle).

        Get the angle through the trace of the rotation matrix:
        The eigenvalues are:
        :math:`\{1, \cos(angle) + i \sin(angle), \cos(angle) - i \sin(angle)\}`
        so that:
        :math:`trace = 1 + 2 \cos(angle), \{-1 \leq trace \leq 3\}`

        The rotation vector is the vector associated to the skew-symmetric
        matrix
        :math:`S_r = \frac{angle}{(2 * \sin(angle) ) (R - R^T)}`

        For the edge case where the angle is close to pi,
        the rotation vector (up to sign) is derived by using the following
        equality (see the Axis-angle representation on Wikipedia):
        :math:`outer(r, r) = \frac{1}{2} (R + I_3)`
        In nD, the rotation vector stores the :math:`n(n-1)/2` values
        of the skew-symmetric matrix representing the rotation.

        Parameters
        ----------
        rot_mat : array-like, shape=[..., n, n]
            Rotation matrix.

        Returns
        -------
        regularized_rot_vec : array-like, shape=[..., 3]
            Rotation vector.
        """
        n_rot_mats, _, _ = rot_mat.shape

        trace = gs.trace(rot_mat, axis1=1, axis2=2)
        trace = gs.to_ndarray(trace, to_ndim=2, axis=1)
        trace_num = gs.clip(trace, -1, 3)
        angle = gs.arccos(0.5 * (trace_num - 1))
        rot_mat_transpose = gs.transpose(rot_mat, axes=(0, 2, 1))
        rot_vec_not_pi = self.vector_from_skew_matrix(
            rot_mat - rot_mat_transpose)
        mask_0 = gs.cast(gs.isclose(angle, 0.), angle.dtype)
        mask_pi = gs.cast(gs.isclose(angle, gs.pi, atol=1e-2), angle.dtype)
        mask_else = (1 - mask_0) * (1 - mask_pi)

        numerator = 0.5 * mask_0 + angle * mask_else
        denominator = (1 - angle ** 2 / 6) * mask_0 + 2 * gs.sin(
            angle) * mask_else + mask_pi

        rot_vec_not_pi = rot_vec_not_pi * numerator / denominator

        vector_outer = 0.5 * (gs.eye(3) + rot_mat)
        vector_outer = gs.set_diag(
            vector_outer, gs.maximum(
                0., gs.diagonal(vector_outer, axis1=1, axis2=2)))
        squared_diag_comp = gs.diagonal(vector_outer, axis1=1, axis2=2)
        diag_comp = gs.sqrt(squared_diag_comp)
        norm_line = gs.linalg.norm(vector_outer, axis=2)
        max_line_index = gs.argmax(norm_line, axis=1)
        selected_line = gs.get_slice(
            vector_outer, (range(n_rot_mats), max_line_index))
        signs = gs.sign(selected_line)
        rot_vec_pi = angle * signs * diag_comp

        rot_vec = rot_vec_not_pi + mask_pi * rot_vec_pi

        return self.regularize(rot_vec)

    def matrix_from_rotation_vector(self, rot_vec):
        """Convert rotation vector to rotation matrix.

        Parameters
        ----------
        rot_vec: array-like, shape=[..., 3]
            Rotation vector.

        Returns
        -------
        rot_mat: array-like, shape=[..., 3]
            Rotation matrix.
        """
        rot_vec = self.regularize(rot_vec)

        squared_angle = gs.sum(rot_vec ** 2, axis=-1)
        skew_rot_vec = self.skew_matrix_from_vector(rot_vec)

        coef_1 = utils.taylor_exp_even_func(squared_angle, utils.sinc_close_0)
        coef_2 = utils.taylor_exp_even_func(squared_angle, utils.cosc_close_0)

        term_1 = (gs.eye(self.dim)
                  + gs.einsum('...,...jk->...jk', coef_1, skew_rot_vec))

        squared_skew_rot_vec = GeneralLinear.mul(skew_rot_vec, skew_rot_vec)

        term_2 = gs.einsum('...,...jk->...jk', coef_2, squared_skew_rot_vec)

        return term_1 + term_2

    @geomstats.vectorization.decorator(['else', 'matrix'])
    def quaternion_from_matrix(self, rot_mat):
        """Convert a rotation matrix into a unit quaternion.

        Parameters
        ----------
        rot_mat : array-like, shape=[..., 3, 3]
            Rotation matrix.

        Returns
        -------
        quaternion : array-like, shape=[..., 4]
            Quaternion.
        """
        rot_vec = self.rotation_vector_from_matrix(rot_mat)
        quaternion = self.quaternion_from_rotation_vector(rot_vec)

        return quaternion

    def quaternion_from_rotation_vector(self, rot_vec):
        """Convert a rotation vector into a unit quaternion.

        Parameters
        ----------
        rot_vec : array-like, shape=[..., 3]
            Rotation vector.

        Returns
        -------
        quaternion : array-like, shape=[..., 4]
            Quaternion.
        """
        rot_vec = self.regularize(rot_vec)

        squared_angle = gs.sum(rot_vec ** 2, axis=-1)

        coef_cos = utils.taylor_exp_even_func(
            squared_angle / 4, utils.cos_close_0)
        coef_sinc = .5 * utils.taylor_exp_even_func(
            squared_angle / 4, utils.sinc_close_0)

        quaternion = gs.concatenate((
            coef_cos[..., None],
            gs.einsum('...,...i->...i', coef_sinc, rot_vec)), axis=-1)

        return quaternion

    def rotation_vector_from_quaternion(self, quaternion):
        """Convert a unit quaternion into a rotation vector.

        Parameters
        ----------
        quaternion : array-like, shape=[..., 4]
            Quaternion.

        Returns
        -------
        rot_vec : array-like, shape=[..., 3]
            Rotation vector.
        """
        cos_half_angle = quaternion[..., 0]
        cos_half_angle = gs.clip(cos_half_angle, -1, 1)
        half_angle = gs.arccos(cos_half_angle)

        coef_isinc = 2 * utils.taylor_exp_even_func(
            half_angle ** 2, utils.inv_sinc_close_0)

        rot_vec = gs.einsum(
            '...,...i->...i', coef_isinc, quaternion[..., 1:])

        rot_vec = self.regularize(rot_vec)
        return rot_vec

    @geomstats.vectorization.decorator(['else', 'vector'])
    def matrix_from_quaternion(self, quaternion):
        """Convert a unit quaternion into a rotation vector.

        Parameters
        ----------
        quaternion : array-like, shape=[..., 4]
            Quaternion.

        Returns
        -------
        rot_mat : array-like, shape=[..., 3]
            Rotation matrix.
        """
        n_quaternions, _ = quaternion.shape

        w, x, y, z = gs.hsplit(quaternion, 4)

        rot_mat = gs.zeros((n_quaternions,) + (self.n,) * 2)

        for i in range(n_quaternions):
            # TODO (nina): Vectorize by applying the composition of
            # quaternions to the identity matrix
            column_1 = gs.array([
                w[i] ** 2 + x[i] ** 2 - y[i] ** 2 - z[i] ** 2,
                2 * x[i] * y[i] - 2 * w[i] * z[i],
                2 * x[i] * z[i] + 2 * w[i] * y[i]])

            column_2 = gs.array([
                2 * x[i] * y[i] + 2 * w[i] * z[i],
                w[i] ** 2 - x[i] ** 2 + y[i] ** 2 - z[i] ** 2,
                2 * y[i] * z[i] - 2 * w[i] * x[i]])

            column_3 = gs.array([
                2 * x[i] * z[i] - 2 * w[i] * y[i],
                2 * y[i] * z[i] + 2 * w[i] * x[i],
                w[i] ** 2 - x[i] ** 2 - y[i] ** 2 + z[i] ** 2])

            mask_i = gs.get_mask_i_float(i, n_quaternions)
            rot_mat_i = gs.transpose(
                gs.hstack([column_1, column_2, column_3]))
            rot_mat_i = gs.to_ndarray(rot_mat_i, to_ndim=3)
            rot_mat += gs.einsum('...,...ij->...ij', mask_i, rot_mat_i)

        return rot_mat

    @staticmethod
    @geomstats.vectorization.decorator(['vector'])
    def matrix_from_tait_bryan_angles_extrinsic_xyz(tait_bryan_angles):
        """Convert Tait-Bryan angles to rot mat in extrensic coords (xyz).

        Convert a rotation given in terms of the tait bryan angles,
        [angle_1, angle_2, angle_3] in extrinsic (fixed) coordinate system
        in order xyz, into a rotation matrix.

        rot_mat = Z(angle_1).Y(angle_2).X(angle_3)
        where:
        - Z(angle_1) is a rotation of angle angle_1 around axis z.
        - Y(angle_2) is a rotation of angle angle_2 around axis y.
        - X(angle_3) is a rotation of angle angle_3 around axis x.

        Parameters
        ----------
        tait_bryan_angles : array-like, shape=[..., 3]

        Returns
        -------
        rot_mat : array-like, shape=[..., 3, 3]
        """
        n_tait_bryan_angles, _ = tait_bryan_angles.shape

        rot_mat = []
        angle_1 = tait_bryan_angles[:, 0]
        angle_2 = tait_bryan_angles[:, 1]
        angle_3 = tait_bryan_angles[:, 2]

        # TODO: avoid for loop in vectorization of tait bryan angles
        for i in range(n_tait_bryan_angles):
            cos_angle_1 = gs.cos(angle_1[i])
            sin_angle_1 = gs.sin(angle_1[i])
            cos_angle_2 = gs.cos(angle_2[i])
            sin_angle_2 = gs.sin(angle_2[i])
            cos_angle_3 = gs.cos(angle_3[i])
            sin_angle_3 = gs.sin(angle_3[i])

            column_1 = gs.array([
                [cos_angle_1 * cos_angle_2],
                [cos_angle_2 * sin_angle_1],
                [- sin_angle_2]])
            column_2 = gs.array([
                [(cos_angle_1 * sin_angle_2 * sin_angle_3
                  - cos_angle_3 * sin_angle_1)],
                [(cos_angle_1 * cos_angle_3
                  + sin_angle_1 * sin_angle_2 * sin_angle_3)],
                [cos_angle_2 * sin_angle_3]])
            column_3 = gs.array([
                [(sin_angle_1 * sin_angle_3
                  + cos_angle_1 * cos_angle_3 * sin_angle_2)],
                [(cos_angle_3 * sin_angle_1 * sin_angle_2
                  - cos_angle_1 * sin_angle_3)],
                [cos_angle_2 * cos_angle_3]])

            rot_mat.append(gs.hstack((column_1, column_2, column_3)))
        return gs.stack(rot_mat)

    @staticmethod
    @geomstats.vectorization.decorator(['vector'])
    def matrix_from_tait_bryan_angles_extrinsic_zyx(tait_bryan_angles):
        """Convert Tait-Bryan angles to rot mat in extrensic coords (zyx).

        Convert a rotation given in terms of the tait bryan angles,
        [angle_1, angle_2, angle_3] in extrinsic (fixed) coordinate system
        in order zyx, into a rotation matrix.

        rot_mat = X(angle_1).Y(angle_2).Z(angle_3)
        where:
        - X(angle_1) is a rotation of angle angle_1 around axis x.
        - Y(angle_2) is a rotation of angle angle_2 around axis y.
        - Z(angle_3) is a rotation of angle angle_3 around axis z.

        Parameters
        ----------
        tait_bryan_angles : array-like, shape=[..., 3]

        Returns
        -------
        rot_mat : array-like, shape=[..., n, n]
        """
        n_tait_bryan_angles, _ = tait_bryan_angles.shape

        rot_mat = []
        angle_1 = tait_bryan_angles[:, 0]
        angle_2 = tait_bryan_angles[:, 1]
        angle_3 = tait_bryan_angles[:, 2]

        for i in range(n_tait_bryan_angles):
            cos_angle_1 = gs.cos(angle_1[i])
            sin_angle_1 = gs.sin(angle_1[i])
            cos_angle_2 = gs.cos(angle_2[i])
            sin_angle_2 = gs.sin(angle_2[i])
            cos_angle_3 = gs.cos(angle_3[i])
            sin_angle_3 = gs.sin(angle_3[i])

            column_1 = gs.array(
                [[cos_angle_2 * cos_angle_3],
                 [(cos_angle_1 * sin_angle_3
                   + cos_angle_3 * sin_angle_1 * sin_angle_2)],
                 [(sin_angle_1 * sin_angle_3
                   - cos_angle_1 * cos_angle_3 * sin_angle_2)]])

            column_2 = gs.array(
                [[- cos_angle_2 * sin_angle_3],
                 [(cos_angle_1 * cos_angle_3
                   - sin_angle_1 * sin_angle_2 * sin_angle_3)],
                 [(cos_angle_3 * sin_angle_1
                   + cos_angle_1 * sin_angle_2 * sin_angle_3)]])

            column_3 = gs.array(
                [[sin_angle_2],
                 [- cos_angle_2 * sin_angle_1],
                 [cos_angle_1 * cos_angle_2]])
            rot_mat.append(gs.hstack((column_1, column_2, column_3)))
        return gs.stack(rot_mat)

    @geomstats.vectorization.decorator(['else', 'vector', 'else', 'else'])
    def matrix_from_tait_bryan_angles(self, tait_bryan_angles,
                                      extrinsic_or_intrinsic='extrinsic',
                                      order='zyx'):
        """Convert Tait-Bryan angles to rot mat in extr or intr coords.

        Convert a rotation given in terms of the tait bryan angles,
        [angle_1, angle_2, angle_3] in extrinsic (fixed) or
        intrinsic (moving) coordinate frame into a rotation matrix.

        If the order is zyx, into the rotation matrix rot_mat:
        rot_mat = X(angle_1).Y(angle_2).Z(angle_3)
        where:
        - X(angle_1) is a rotation of angle angle_1 around axis x.
        - Y(angle_2) is a rotation of angle angle_2 around axis y.
        - Z(angle_3) is a rotation of angle angle_3 around axis z.

        Exchanging 'extrinsic' and 'intrinsic' amounts to
        exchanging the order.

        Parameters
        ----------
        tait_bryan_angles : array-like, shape=[..., 3]
        extrinsic_or_intrinsic : str, {'extrensic', 'intrinsic'} optional
            default: 'extrinsic'
        order : str, {'xyz', 'zyx'}, optional
            default: 'zyx'

        Returns
        -------
        rot_mat : array-like, shape=[..., n, n]
        """
        geomstats.errors.check_parameter_accepted_values(
            extrinsic_or_intrinsic,
            'extrinsic_or_intrinsic',
            ['extrinsic', 'intrinsic'])
        geomstats.errors.check_parameter_accepted_values(
            order,
            'order',
            ['xyz', 'zyx'])

        tait_bryan_angles = gs.to_ndarray(tait_bryan_angles, to_ndim=2)

        extrinsic_zyx = (extrinsic_or_intrinsic == 'extrinsic'
                         and order == 'zyx')
        intrinsic_xyz = (extrinsic_or_intrinsic == 'intrinsic'
                         and order == 'xyz')

        extrinsic_xyz = (extrinsic_or_intrinsic == 'extrinsic'
                         and order == 'xyz')
        intrinsic_zyx = (extrinsic_or_intrinsic == 'intrinsic'
                         and order == 'zyx')

        if extrinsic_zyx:
            rot_mat = self.matrix_from_tait_bryan_angles_extrinsic_zyx(
                tait_bryan_angles)
        elif intrinsic_xyz:
            tait_bryan_angles_reversed = gs.flip(tait_bryan_angles, axis=1)
            rot_mat = self.matrix_from_tait_bryan_angles_extrinsic_zyx(
                tait_bryan_angles_reversed)

        elif extrinsic_xyz:
            rot_mat = self.matrix_from_tait_bryan_angles_extrinsic_xyz(
                tait_bryan_angles)
        elif intrinsic_zyx:
            tait_bryan_angles_reversed = gs.flip(tait_bryan_angles, axis=1)
            rot_mat = self.matrix_from_tait_bryan_angles_extrinsic_xyz(
                tait_bryan_angles_reversed)

        else:
            raise ValueError('extrinsic_or_intrinsic should be'
                             ' \'extrinsic\' or \'intrinsic\''
                             ' and order should be \'xyz\' or \'zyx\'.')

        return rot_mat

    @geomstats.vectorization.decorator(['else', 'matrix', 'else', 'else'])
    def tait_bryan_angles_from_matrix(self, rot_mat,
                                      extrinsic_or_intrinsic='extrinsic',
                                      order='zyx'):
        """Convert rot_mat into Tait-Bryan angles.

        Convert a rotation matrix rot_mat into the tait bryan angles,
        [angle_1, angle_2, angle_3] in extrinsic (fixed) coordinate frame,
        for the order zyx, i.e.:
        rot_mat = X(angle_1).Y(angle_2).Z(angle_3)
        where:
        - X(angle_1) is a rotation of angle angle_1 around axis x.
        - Y(angle_2) is a rotation of angle angle_2 around axis y.
        - Z(angle_3) is a rotation of angle angle_3 around axis z.

        Parameters
        ----------
        rot_mat : array-like, shape=[..., n, n]
        extrinsic_or_intrinsic : str, {'extrinsic', 'intrinsic'}, optional
            default: 'extrinsic'
        order : str, {'xyz', 'zyx'}, optional
            default: 'zyx'

        Returns
        -------
        tait_bryan_angles : array-like, shape=[..., 3]
        """
        quaternion = self.quaternion_from_matrix(rot_mat)
        tait_bryan_angles = self.tait_bryan_angles_from_quaternion(
            quaternion,
            extrinsic_or_intrinsic=extrinsic_or_intrinsic,
            order=order)

        return tait_bryan_angles

    @geomstats.vectorization.decorator(['else', 'vector'])
    def quaternion_from_tait_bryan_angles_intrinsic_xyz(
            self, tait_bryan_angles):
        """Convert Tait-Bryan angles to into unit quaternion.

        Convert a rotation given by Tait-Bryan angles in extrinsic
        coordinate systems and order xyz into a unit quaternion.

        Parameters
        ----------
        tait_bryan_angles : array-like, shape=[..., 3]

        Returns
        -------
        quaternion : array-like, shape=[..., 4]
        """
        matrix = self.matrix_from_tait_bryan_angles(
            tait_bryan_angles,
            extrinsic_or_intrinsic='intrinsic',
            order='xyz')
        quaternion = self.quaternion_from_matrix(matrix)
        return quaternion

    @geomstats.vectorization.decorator(['else', 'vector', 'else', 'else'])
    def quaternion_from_tait_bryan_angles(self, tait_bryan_angles,
                                          extrinsic_or_intrinsic='extrinsic',
                                          order='zyx'):
        """Convert a rotation given by Tait-Bryan angles into unit quaternion.

        Parameters
        ----------
        tait_bryan_angles : array-like, shape=[..., 3]
        extrinsic_or_intrinsic : str, {'extrinsic', 'intrinsic'}, optional
            default: 'extrinsic'
        order : str, {'xyz', 'zyx'}, optional
            default: 'zyx'

        Returns
        -------
        quat : array-like, shape=[..., 4]
        """
        extrinsic_zyx = (extrinsic_or_intrinsic == 'extrinsic'
                         and order == 'zyx')
        intrinsic_xyz = (extrinsic_or_intrinsic == 'intrinsic'
                         and order == 'xyz')

        extrinsic_xyz = (extrinsic_or_intrinsic == 'extrinsic'
                         and order == 'xyz')
        intrinsic_zyx = (extrinsic_or_intrinsic == 'intrinsic'
                         and order == 'zyx')

        if extrinsic_zyx:
            tait_bryan_angles_reversed = gs.flip(tait_bryan_angles, axis=1)
            quat = self.quaternion_from_tait_bryan_angles_intrinsic_xyz(
                tait_bryan_angles_reversed)

        elif intrinsic_xyz:
            quat = self.quaternion_from_tait_bryan_angles_intrinsic_xyz(
                tait_bryan_angles)

        elif extrinsic_xyz:
            rot_mat = self.matrix_from_tait_bryan_angles_extrinsic_xyz(
                tait_bryan_angles)
            quat = self.quaternion_from_matrix(rot_mat)

        elif intrinsic_zyx:
            tait_bryan_angles_reversed = gs.flip(tait_bryan_angles, axis=1)
            rot_mat = self.matrix_from_tait_bryan_angles_extrinsic_xyz(
                tait_bryan_angles_reversed)
            quat = self.quaternion_from_matrix(rot_mat)
        else:
            raise ValueError('extrinsic_or_intrinsic should be'
                             ' \'extrinsic\' or \'intrinsic\''
                             ' and order should be \'xyz\' or \'zyx\'.')

        return quat

    @geomstats.vectorization.decorator(['else', 'vector', 'else', 'else'])
    def rotation_vector_from_tait_bryan_angles(
            self,
            tait_bryan_angles,
            extrinsic_or_intrinsic='extrinsic',
            order='zyx'):
        """Convert rotation given by angle_1, angle_2, angle_3 into rot. vec.

        Convert into axis-angle representation.

        Parameters
        ----------
        tait_bryan_angles : array-like, shape=[..., 3]
        extrinsic_or_intrinsic : str, {'extrinsic', 'intrinsic'}, optional
            default: 'extrinsic'
        order : str, {'xyz', 'zyx'}, optional
            default: 'zyx'

        Returns
        -------
        rot_vec : array-like, shape=[..., 3]
        """
        quaternion = self.quaternion_from_tait_bryan_angles(
            tait_bryan_angles,
            extrinsic_or_intrinsic=extrinsic_or_intrinsic,
            order=order)
        rot_vec = self.rotation_vector_from_quaternion(quaternion)

        rot_vec = self.regularize(rot_vec)
        return rot_vec

    @staticmethod
    @geomstats.vectorization.decorator(['vector'])
    def tait_bryan_angles_from_quaternion_intrinsic_zyx(quaternion):
        """Convert quaternion to tait bryan representation of order zyx.

        Parameters
        ----------
        quaternion : array-like, shape=[..., 4]

        Returns
        -------
        tait_bryan_angles : array-like, shape=[..., 3]
        """
        w, x, y, z = gs.hsplit(quaternion, 4)
        angle_1 = gs.arctan2(y * z + w * x,
                             1. / 2. - (x ** 2 + y ** 2))
        angle_2 = gs.arcsin(- 2. * (x * z - w * y))
        angle_3 = gs.arctan2(x * y + w * z,
                             1. / 2. - (y ** 2 + z ** 2))
        tait_bryan_angles = gs.concatenate(
            [angle_1, angle_2, angle_3], axis=1)
        return tait_bryan_angles

    @staticmethod
    @geomstats.vectorization.decorator(['vector'])
    def tait_bryan_angles_from_quaternion_intrinsic_xyz(quaternion):
        """Convert quaternion to tait bryan representation of order xyz.

        Parameters
        ----------
        quaternion : array-like, shape=[..., 4]

        Returns
        -------
        tait_bryan_angles : array-like, shape=[..., 3]
        """
        w, x, y, z = gs.hsplit(quaternion, 4)

        angle_1 = gs.arctan2(2. * (- x * y + w * z),
                             w * w + x * x - y * y - z * z)
        angle_2 = gs.arcsin(2 * (x * z + w * y))
        angle_3 = gs.arctan2(2. * (- y * z + w * x),
                             w * w + z * z - x * x - y * y)

        tait_bryan_angles = gs.concatenate(
            [angle_1, angle_2, angle_3], axis=1)
        return tait_bryan_angles

    @geomstats.vectorization.decorator(['else', 'vector', 'else', 'else'])
    def tait_bryan_angles_from_quaternion(
            self, quaternion, extrinsic_or_intrinsic='extrinsic', order='zyx'):
        """Convert quaternion to a rotation in form angle_1, angle_2, angle_3.

        Parameters
        ----------
        quaternion : array-like, shape=[..., 4]
        extrinsic_or_intrinsic : str, {'extrinsic', 'intrinsic'}, optional
            default: 'extrinsic'
        order : str, {'xyz', 'zyx'}, optional
            default: 'zyx'

        Returns
        -------
        tait_bryan : array-like, shape=[..., 3]
        """
        extrinsic_zyx = (extrinsic_or_intrinsic == 'extrinsic'
                         and order == 'zyx')
        intrinsic_xyz = (extrinsic_or_intrinsic == 'intrinsic'
                         and order == 'xyz')

        extrinsic_xyz = (extrinsic_or_intrinsic == 'extrinsic'
                         and order == 'xyz')
        intrinsic_zyx = (extrinsic_or_intrinsic == 'intrinsic'
                         and order == 'zyx')

        if extrinsic_zyx:
            tait_bryan = self.tait_bryan_angles_from_quaternion_intrinsic_xyz(
                quaternion)
            tait_bryan = gs.flip(tait_bryan, axis=1)
        elif intrinsic_xyz:
            tait_bryan = self.tait_bryan_angles_from_quaternion_intrinsic_xyz(
                quaternion)

        elif extrinsic_xyz:
            tait_bryan = self.tait_bryan_angles_from_quaternion_intrinsic_zyx(
                quaternion)
            tait_bryan = gs.flip(tait_bryan, axis=1)
        elif intrinsic_zyx:
            tait_bryan = self.tait_bryan_angles_from_quaternion_intrinsic_zyx(
                quaternion)

        else:
            raise ValueError('extrinsic_or_intrinsic should be'
                             ' \'extrinsic\' or \'intrinsic\''
                             ' and order should be \'xyz\' or \'zyx\'.')

        return tait_bryan

    @geomstats.vectorization.decorator(['else', 'vector', 'else', 'else'])
    def tait_bryan_angles_from_rotation_vector(
            self, rot_vec, extrinsic_or_intrinsic='extrinsic', order='zyx'):
        """Convert a rotation vector to a rotation given by Tait-Bryan angles.

        Here the rotation vector is in the axis-angle representation.

        Parameters
        ----------
        rot_vec : array-like, shape=[..., 3]
        extrinsic_or_intrinsic : str, {'extrinsic', 'intrinsic'}, optional
            default: 'extrinsic'
        order : str, {'xyz', 'zyx'}, optional
            default: 'zyx'

        Returns
        -------
        tait_bryan_angles : array-like, shape=[..., 3]
        """
        quaternion = self.quaternion_from_rotation_vector(rot_vec)
        tait_bryan_angles = self.tait_bryan_angles_from_quaternion(
            quaternion,
            extrinsic_or_intrinsic=extrinsic_or_intrinsic,
            order=order)

        return tait_bryan_angles

    def compose(self, point_a, point_b):
        """Compose two elements of SO(3).

        Parameters
        ----------
        point_a : array-like, shape=[..., 3]
        point_b : array-like, shape=[..., 3]

        Returns
        -------
        point_prod : array-like, shape=[..., 3]
        """
        point_a = self.regularize(point_a)
        point_b = self.regularize(point_b)

        point_a = self.matrix_from_rotation_vector(point_a)
        point_b = self.matrix_from_rotation_vector(point_b)
        point_prod = gs.matmul(point_a, point_b)

        point_prod = self.rotation_vector_from_matrix(point_prod)
        point_prod = self.regularize(point_prod)

        return point_prod

    def jacobian_translation(
            self, point, left_or_right='left'):
        """Compute the jacobian matrix corresponding to translation.

        Compute the jacobian matrix of the differential
        of the left/right translations from the identity to point in SO(3).

        Parameters
        ----------
        point : array-like, shape=[..., 3]
            Point.
        left_or_right : str, {'left', 'right'}
            Whether to use left or right invariant metric.
            Optional, default: 'left'.

        Returns
        -------
        jacobian : array-like, shape=[..., 3, 3]
            Jacobian.
        """
        geomstats.errors.check_parameter_accepted_values(
            left_or_right, 'left_or_right', ['left', 'right'])

        point = self.regularize(point)
        squared_angle = gs.sum(point ** 2, axis=-1)

        angle = gs.sqrt(squared_angle)
        delta_angle = angle - gs.pi
        approx_at_pi = gs.sum(gs.array([
            TAYLOR_COEFFS_1_AT_PI[k] * delta_angle ** k for k in range(1, 7)
        ]))
        coef_1 = utils.taylor_exp_even_func(
            squared_angle / 4, utils.inv_tanc_close_0)
        coef_1 = gs.where(
            -delta_angle < utils.EPSILON, approx_at_pi, coef_1)

        coef_2 = utils.taylor_exp_even_func(
            squared_angle, utils.var_inv_tanc_close_0, order=4)
        squared_angle_ = gs.where(
            squared_angle < utils.EPSILON, utils.EPSILON, squared_angle)
        coef_2 = gs.where(
            squared_angle < utils.EPSILON,
            coef_2, (1 - coef_1) / squared_angle_)

        outer_ = gs.einsum('...i,...j->...ij', point, point)
        sign = - 1. if left_or_right == 'right' else 1.

        return (
            gs.einsum('...,...ij->...ij', coef_1, gs.eye(self.dim))
            + gs.einsum('...,...ij->...ij', coef_2, outer_)
            + sign * self.skew_matrix_from_vector(point) / 2.)

    def random_uniform(self, n_samples=1):
        """Sample in SO(3) with the uniform distribution.

        Parameters
        ----------
        n_samples : int
            Number of samples.
            Optional, default: 1.

        Returns
        -------
        point : array-like, shape=[..., 3]
            Sample.
        """
        random_point = gs.random.rand(n_samples, self.dim) * 2 - 1
        random_point = self.regularize(random_point)

        if n_samples == 1:
            random_point = gs.squeeze(random_point, axis=0)

        return random_point

    def lie_bracket(
            self, tangent_vector_a, tangent_vector_b, base_point=None):
        """Compute the lie bracket of two tangent vectors.

        For matrix Lie groups with tangent vectors A,B at the same base point P
        this is given by (translate to identity, compute commutator, go back)
        :math:`[A,B] = A_P^{-1}B - B_P^{-1}A`

        Parameters
        ----------
        tangent_vector_a : shape=[..., n, n]
            Tangent vector at base point.
        tangent_vector_b : shape=[..., n, n]
            Tangent vector at base point.
        base_point : array-like, shape=[..., n, n]
            Base point.
            Optional, default: None.

        Returns
        -------
        bracket : array-like, shape=[..., n, n]
            Lie bracket.
        """
        return gs.cross(tangent_vector_a, tangent_vector_b)

    def exp(self, tangent_vec, base_point=None):
        """Compute the group exponential.

        Parameters
        ----------
        tangent_vec : array-like, shape=[..., 3]
            Tangent vector at base point.
        base_point : array-like, shape=[..., 3]
            Group element.

        Returns
        -------
        point : array-like, shape=[..., 3]
            Group exponential.
        """
        return LieGroup.exp(self, tangent_vec, base_point)

    def log(self, point, base_point=None):
        """Compute the group logarithm.

        Parameters
        ----------
        point : array-like, shape=[..., 3]
            Point of the group, i.e. rotation vector.
        base_point : array-like, shape=[..., 3]
            Base point for the log, i.e. rotation vector.

        Returns
        -------
        tangent_vec : array-like, shape=[..., 3]
            Group logarithm.
        """
        return LieGroup.log(self, point, base_point)


# class SpecialOrthogonal(_SpecialOrthogonal2Vectors,
#                         _SpecialOrthogonal3Vectors,
#                         _SpecialOrthogonalMatrices):
#     r"""Class for the special orthogonal groups.

#     Parameters
#     ----------
#     n : int
#         Integer representing the shapes of the matrices : n x n.
#     point_type : str, {\'vector\', \'matrix\'}
#         Representation of the elements of the group.
#     epsilon : float, optional
#         precision to use for calculations involving potential divison by 0 in
#         rotations
#         default: 0
#     """

#     def __new__(cls, n, point_type='matrix', epsilon=0.):
#         """Instantiate a special orthogonal group.

#         Select the object to instantiate depending on the point_type.
#         """
#         if n == 2 and point_type == 'vector':
#             return _SpecialOrthogonal2Vectors(epsilon)
#         if n == 3 and point_type == 'vector':
#             return _SpecialOrthogonal3Vectors(epsilon)
#         if point_type == 'vector':
#             raise NotImplementedError(
#                 'SO(n) is only implemented in matrix representation'
#                 ' when n > 3.')
#         return _SpecialOrthogonalMatrices(n)<|MERGE_RESOLUTION|>--- conflicted
+++ resolved
@@ -20,7 +20,6 @@
                          - 1. / 480.]
 
 
-<<<<<<< HEAD
 class SpecialOrthogonalManifoldFactory(AbstractManifoldFactory):
     """Factory for SpecialOrthogonal Manifolds."""
 
@@ -43,9 +42,6 @@
 
 @SpecialOrthogonalManifoldFactory.register(point_type="matrix")
 class _SpecialOrthogonalMatrices(LieGroup):
-=======
-class _SpecialOrthogonalMatrices(GeneralLinear):
->>>>>>> dc5d4d43
     """Class for special orthogonal groups in matrix representation.
 
     Parameters
@@ -62,11 +58,8 @@
             n=n,
             lie_algebra=SkewSymmetricMatrices(n=n))
         self.bi_invariant_metric = BiInvariantMetric(group=self)
-<<<<<<< HEAD
         self.dim = int((n * (n - 1)) / 2)
         self.n = n
-=======
->>>>>>> dc5d4d43
 
     def belongs(self, point, atol=ATOL):
         """Check whether point is an orthogonal matrix.
@@ -85,23 +78,14 @@
         belongs : array-like, shape=[...,]
             Boolean evaluating if point belongs to SO(n).
         """
-<<<<<<< HEAD
-        is_orthogonal = Matrices.equal(
-            Matrices.mul(point, Matrices.transpose(point)),
-            self.identity,
-            atol=atol)
-        has_positive_det = gs.linalg.det(point) > 0.
-        return gs.logical_and(is_orthogonal, has_positive_det)
-=======
         has_right_shape = Matrices(self.n, self.n).belongs(point)
         if gs.all(has_right_shape):
-            is_orthogonal = self.equal(
-                self.mul(point, self.transpose(point)),
+            is_orthogonal = Matrices.equal(
+                Matrices.mul(point, Matrices.transpose(point)),
                 self.identity, atol=atol)
             has_positive_det = gs.linalg.det(point) > 0.
             return gs.logical_and(is_orthogonal, has_positive_det)
         return has_right_shape
->>>>>>> dc5d4d43
 
     def get_identity(self, point_type='vector'):
         """Return the identity matrix."""
