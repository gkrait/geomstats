--- conflicted
+++ resolved
@@ -126,98 +126,8 @@
         skew = self.to_tangent(random_mat)
         return self.exp(skew)
 
-<<<<<<< HEAD
-    def _rotation_from_angle(self, theta):
-        """Create 2D rotation matrix from scalar angle.
-
-        :param theta: float.
-        :return array-like, shape = [2, 2]
-        """
-        if self.n != 2:
-            raise NotImplementedError
-        c = gs.cos(theta)
-        s = gs.sin(theta)
-        return gs.array([[c, -s],
-                         [s, c]])
-
     def rotation_from_angle(self, theta):
         """Create 2D rotation matrices from scalar angles.
-
-        :param theta: float, or list of.
-        :return array-like, shape = [2, 2], or list of.
-        """
-        return gs.vectorize(theta, self._rotation_from_angle,
-                            signature='()->(n,n)')
-
-    def _angle_of_rot2(self, point):
-        """Get angle of a 2D rotation.
-
-        :param r: array-like, shape=[n, n]: rotation
-        :return: float: angle of rotation
-        """
-        if self.n != 2:
-            raise NotImplementedError
-        s = point[1][0]
-        c = point[0][0]
-        return gs.sign(s) * gs.arccos(c)
-
-    def angle_of_rot2(self, point):
-        """Get angle of a 2D rotation; vectorized version.
-
-        :param r: array-like (or a list of), shape=[n, n]: rotation
-        :return: float (or a list of): angle of rotation
-        """
-        return gs.vectorize(point, self._angle_of_rot2, signature='(n,n)->()')
-
-    def _multiply_angle_of_rot2(self, point, alpha):
-        """Multiply the angle of a 2D rotation by a scalar.
-
-        Best to have original anngle in :math [0, PI].
-        :param point: array-like, shape=[n, n]: rotation
-        :param alpha: float: scalar to divide of angle by
-        :return: array-like, shape=[n, n]: rotation with divided angle
-        """
-        if self.n != 2:
-            raise NotImplementedError
-        angle = self.angle_of_rot2(point) * alpha
-        return self._rotation_from_angle(angle)
-
-    def multiply_angle_of_rot2(self, point, alpha):
-        """Divide the angle of a 2D rotation by a scalar; vectorized version.
-
-        Best to have original anngle in :math [0, PI].
-        :param point: array-like (or a list of), shape = [n, n]: rotation
-        :param alpha: float: scalar (or a list of) to divide of angle by
-        :return: array-like (or a list of), shape=[n, n]:
-                 rotation with divided angle
-        """
-        return gs.vectorize([point, alpha], self._multiply_angle_of_rot2,
-                            multiple_args=True, signature='(n,n),()->(n,n)')
-
-    def random_gaussian(self, mean, var, n_samples=1):
-        """Emulate a Gaussian distribution in SO(n).
-
-        WARNING: This was only tested and may be viable only in SO(2).
-
-        :param mean: array-like, shape=[n, n]
-                     Mean rotation.
-        :param var: float
-                    Variance of the distribution,
-                    corresponds to an angle in dimension 2.
-        :param n_samples: int, number of samples
-        :return: rot_gaussian: array-like, shape=[n_samples, n, n]
-        """
-        if self.n != 2:
-            raise NotImplementedError
-        rot_uniform = self.random_uniform(n_samples)
-        rot_normalized = self.multiply_angle_of_rot2(rot_uniform, var)
-        rot_gaussian = gs.matmul(mean, rot_normalized)
-        return rot_gaussian
-
-=======
-    def rotation_from_angle(self, theta):
-        """Create 2D rotation matrices from scalar angles.
->>>>>>> 015bc681
 
         :param theta: float, or list of.
         :return array-like, shape = [2, 2], or list of.
@@ -318,6 +228,7 @@
         Returns
         -------
         identity : array-like, shape=[3,]
+            Identity.
         """
         return gs.zeros(self.dim)
 
