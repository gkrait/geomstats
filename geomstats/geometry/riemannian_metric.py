--- conflicted
+++ resolved
@@ -295,19 +295,11 @@
         dist = gs.sqrt(sq_dist)
         return dist
 
-<<<<<<< HEAD
-    def dist_pairwise(self, point):
-=======
     def dist_pairwise(self, points, n_jobs=1, **joblib_kwargs):
->>>>>>> 544debcf
         """Compute the pairwise distance between points.
 
         Parameters
         ----------
-<<<<<<< HEAD
-        point : array-like, shape=[n_samples, dim]
-            Set of points in hyperbolic space.
-=======
         points : array-like, shape=[n_samples, dim]
             Set of points in the manifold.
         n_jobs : int
@@ -317,23 +309,10 @@
             Optional. Default: 1.
         **joblib_kwargs : dict
             Keyword arguments to joblib.Parallel
->>>>>>> 544debcf
 
         Returns
         -------
         dist : array-like, shape=[n_samples, n_samples]
-<<<<<<< HEAD
-            Pairwise distance matrix between all points.
-        """
-        pairwise_dist = []
-
-        for i, x in enumerate(point):
-            for y in point[i:]:
-                pairwise_dist.append(self.dist(x, y))
-
-        pairwise_dist = geomstats.geometry.symmetric_matrices.\
-            SymmetricMatrices.from_vector(gs.array(pairwise_dist))
-=======
             Pairwise distance matrix between all the points.
 
         See Also
@@ -355,7 +334,6 @@
 
         pairwise_dist = geomstats.geometry.symmetric_matrices.\
             SymmetricMatrices.from_vector(gs.array(out))
->>>>>>> 544debcf
 
         return pairwise_dist
 
