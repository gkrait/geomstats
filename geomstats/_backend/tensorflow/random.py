"""Tensorflow based random backend."""

import tensorflow as tf


shuffle = tf.random.shuffle


def multivariate_normal(*args, **kwargs):
    return tf.contrib.distributions.MultivariateNormalFullCovariance(
        *args, **kwargs)


def normal(loc=0.0, scale=1.0, size=(1, 1)):
    return tf.random.normal(mean=loc, stddev=scale, shape=size)


<<<<<<< HEAD
=======
def permutation(n):
    return tf.random.shuffle(tf.range(n))


>>>>>>> 015bc681
def rand(*args):
    return tf.random.uniform(shape=args)


def randint(low, high=None, size=None):
    if size is None:
        size = (1,)
    maxval = high
    minval = low
    if high is None:
        maxval = low - 1
        minval = 0
    return tf.random.uniform(
        shape=size,
        minval=minval,
        maxval=maxval, dtype=tf.int32, seed=None, name=None)


def seed(*args):
    return tf.compat.v1.set_random_seed(*args)


def uniform(low=0.0, high=1.0, size=None):
    if size is None:
        size = (1,)
    if not isinstance(size, tuple):
        size = (size,)
    eager = tf.random.uniform(shape=size, minval=low, maxval=high)
    return tf.Variable(eager)<|MERGE_RESOLUTION|>--- conflicted
+++ resolved
@@ -15,13 +15,10 @@
     return tf.random.normal(mean=loc, stddev=scale, shape=size)
 
 
-<<<<<<< HEAD
-=======
 def permutation(n):
     return tf.random.shuffle(tf.range(n))
 
 
->>>>>>> 015bc681
 def rand(*args):
     return tf.random.uniform(shape=args)
 
