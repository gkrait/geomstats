"""Visualization for Geometric Statistics."""

import matplotlib
import matplotlib.gridspec as gridspec
import matplotlib.pyplot as plt

import geomstats.backend as gs
from geomstats.geometry.hyperboloid import Hyperboloid
from geomstats.geometry.hypersphere import Hypersphere
from geomstats.geometry.poincare_half_space import PoincareHalfSpace
from geomstats.geometry.special_euclidean import SpecialEuclidean
from geomstats.geometry.special_orthogonal import SpecialOrthogonal
from mpl_toolkits.mplot3d import Axes3D  # NOQA

SE3_GROUP = SpecialEuclidean(n=3, point_type='vector')
SE2_GROUP = SpecialEuclidean(n=2, point_type='matrix')
SE2_VECT = SpecialEuclidean(n=2, point_type='vector')
SO3_GROUP = SpecialOrthogonal(n=3, point_type='vector')
S1 = Hypersphere(dim=1)
S2 = Hypersphere(dim=2)
H2 = Hyperboloid(dim=2)
POINCARE_HALF_PLANE = PoincareHalfSpace(dim=2)

AX_SCALE = 1.2

IMPLEMENTED = ['SO3_GROUP', 'SE3_GROUP', 'SE2_GROUP', 'S1', 'S2',
               'H2_poincare_disk', 'H2_poincare_half_plane', 'H2_klein_disk',
               'poincare_polydisk']

EPS = 1e-8


def nice_matplotlib():
    """Wrapper function for nice plotting style."""
    plt.style.use('seaborn')
    fontsize = 15
    matplotlib.rc('font', size=fontsize)
    matplotlib.rc('text', usetex=True)
    matplotlib.rc('legend', fontsize=fontsize)
    matplotlib.rc('font',
                  family='times',
                  serif=['Computer Modern Roman'],
                  monospace=['Computer Modern Typewriter'])


def tutorial_matplotlib():
    fontsize = 12
    matplotlib.rc('font', size=fontsize)
    matplotlib.rc('text')
    matplotlib.rc('legend', fontsize=fontsize)
    matplotlib.rc('axes', titlesize=21, labelsize=14)
    matplotlib.rc(
        'font',
        family='times',
        serif=['Computer Modern Roman'],
        monospace=['Computer Modern Typewriter'])


class Arrow3D:
    """An arrow in 3d, i.e. a point and a vector."""

    def __init__(self, point, vector):
        self.point = point
        self.vector = vector

    def draw(self, ax, **quiver_kwargs):
        """Draw the arrow in 3D plot."""
        ax.quiver(self.point[0], self.point[1], self.point[2],
                  self.vector[0], self.vector[1], self.vector[2],
                  **quiver_kwargs)


class Trihedron:
    """A trihedron, i.e. 3 Arrow3Ds at the same point."""

    def __init__(self, point, vec_1, vec_2, vec_3):
        self.arrow_1 = Arrow3D(point, vec_1)
        self.arrow_2 = Arrow3D(point, vec_2)
        self.arrow_3 = Arrow3D(point, vec_3)

    def draw(self, ax, **arrow_draw_kwargs):
        """Draw the trihedron by drawing its 3 Arrow3Ds.

        Arrows are drawn is order using green, red, and blue
        to show the trihedron's orientation.
        """
        if 'color' in arrow_draw_kwargs:
            self.arrow_1.draw(ax, **arrow_draw_kwargs)
            self.arrow_2.draw(ax, **arrow_draw_kwargs)
            self.arrow_3.draw(ax, **arrow_draw_kwargs)
        else:
            blue = '#1f77b4'
            orange = '#ff7f0e'
            green = '#2ca02c'
            self.arrow_1.draw(ax, color=blue, **arrow_draw_kwargs)
            self.arrow_2.draw(ax, color=orange, **arrow_draw_kwargs)
            self.arrow_3.draw(ax, color=green, **arrow_draw_kwargs)


class Circle:
    """Class used to draw a circle."""

    def __init__(self, n_angles=100, points=None):
        angles = gs.linspace(0, 2 * gs.pi, n_angles)
        self.circle_x = gs.cos(angles)
        self.circle_y = gs.sin(angles)
        self.points = []
        if points is not None:
            self.add_points(points)

    @staticmethod
    def set_ax(ax=None):
        if ax is None:
            ax = plt.subplot()
        ax_s = AX_SCALE
        plt.setp(ax,
                 xlim=(-ax_s, ax_s),
                 ylim=(-ax_s, ax_s),
                 xlabel='X', ylabel='Y')
        return ax

    def add_points(self, points):
        if not gs.all(S1.belongs(points)):
            raise ValueError('Points do  not belong to the circle.')
        if not isinstance(points, list):
            points = list(points)
        self.points.extend(points)

    def draw(self, ax, **plot_kwargs):
        ax.plot(self.circle_x, self.circle_y, color="black")
        if self.points:
            self.draw_points(ax, **plot_kwargs)

    def draw_points(self, ax, points=None, **plot_kwargs):
        if points is None:
            points = self.points
        points = gs.array(points)
        ax.plot(points[:, 0], points[:, 1], marker='o', linestyle="None",
                **plot_kwargs)


class Sphere:
    """Create the arrays sphere_x, sphere_y, sphere_z to plot a sphere.

    Create the arrays sphere_x, sphere_y, sphere_z of values
    to plot the wireframe of a sphere.
    Their shape is (n_meridians, n_circles_latitude).
    """

    def __init__(self, n_meridians=40, n_circles_latitude=None,
                 points=None):
        if n_circles_latitude is None:
            n_circles_latitude = max(n_meridians / 2, 4)

        u, v = gs.meshgrid(
            gs.arange(0, 2 * gs.pi, 2 * gs.pi / n_meridians),
            gs.arange(0, gs.pi, gs.pi / n_circles_latitude))

        self.center = gs.zeros(3)
        self.radius = 1
        self.sphere_x = self.center[0] + self.radius * gs.cos(u) * gs.sin(v)
        self.sphere_y = self.center[1] + self.radius * gs.sin(u) * gs.sin(v)
        self.sphere_z = self.center[2] + self.radius * gs.cos(v)

        self.points = []
        if points is not None:
            self.add_points(points)

    @staticmethod
    def set_ax(ax=None):
        if ax is None:
            ax = plt.subplot(111, projection='3d')

        ax_s = AX_SCALE
        plt.setp(ax,
                 xlim=(-ax_s, ax_s),
                 ylim=(-ax_s, ax_s),
                 zlim=(-ax_s, ax_s),
                 xlabel='X', ylabel='Y', zlabel='Z')
        return ax

    def add_points(self, points):
        if not gs.all(S2.belongs(points)):
            raise ValueError('Points do not belong to the sphere.')
        if not isinstance(points, list):
            points = list(points)
        self.points.extend(points)

    def draw(self, ax, **scatter_kwargs):
        ax.plot_wireframe(self.sphere_x,
                          self.sphere_y,
                          self.sphere_z,
                          color="grey", alpha=0.2)
        if self.points:
            self.draw_points(ax, **scatter_kwargs)

    def draw_points(self, ax, points=None, **scatter_kwargs):
        if points is None:
            points = self.points
        points_x = [point[0] for point in points]
        points_y = [point[1] for point in points]
        points_z = [point[2] for point in points]
        ax.scatter(points_x, points_y, points_z, **scatter_kwargs)

        for i_point, point in enumerate(points):
            if 'label' in scatter_kwargs:
                if len(scatter_kwargs['label']) == len(points):
                    ax.text(
                        point[0], point[1], point[2],
                        scatter_kwargs['label'][i_point],
                        size=10, zorder=1, color='k')

    def fibonnaci_points(self, n_points=16000):
        """Spherical Fibonacci point sets yield nearly uniform point
        distributions on the unit sphere."""
        x_vals = []
        y_vals = []
        z_vals = []

        offset = 2. / n_points
        increment = gs.pi * (3. - gs.sqrt(5.))

        for i in range(n_points):
            y = ((i * offset) - 1) + (offset / 2)
            r = gs.sqrt(1 - pow(y, 2))

            phi = ((i + 1) % n_points) * increment

            x = gs.cos(phi) * r
            z = gs.sin(phi) * r

            x_vals.append(x)
            y_vals.append(y)
            z_vals.append(z)

        x_vals = [(self.radius * i) for i in x_vals]
        y_vals = [(self.radius * i) for i in y_vals]
        z_vals = [(self.radius * i) for i in z_vals]

        return gs.array([x_vals, y_vals, z_vals])

    def plot_heatmap(self, ax,
                     scalar_function,
                     n_points=16000,
                     alpha=0.2,
                     cmap='jet'):
        """Plot a heatmap defined by a loss on the sphere."""
        points = self.fibonnaci_points(n_points)
        intensity = gs.array([scalar_function(x) for x in points.T])
        ax.scatter(points[0, :], points[1, :], points[2, :],
                   c=intensity,
                   alpha=alpha,
                   marker='.',
                   cmap=plt.get_cmap(cmap))


class PoincareDisk:
    def __init__(self, points=None, point_type='extrinsic'):
        self.center = gs.array([0., 0.])
        self.points = []
        self.point_type = point_type
        if points is not None:
            self.add_points(points)

    @staticmethod
    def set_ax(ax=None):
        if ax is None:
            ax = plt.subplot()
        ax_s = AX_SCALE
        plt.setp(ax,
                 xlim=(-ax_s, ax_s),
                 ylim=(-ax_s, ax_s),
                 xlabel='X', ylabel='Y')
        return ax

    def add_points(self, points):

        if self.point_type == 'extrinsic':
            if not gs.all(H2.belongs(points)):
                raise ValueError(
                    'Points do not belong to the hyperbolic space.')
            points = self.convert_to_poincare_coordinates(points)

        if not isinstance(points, list):
            points = list(points)

        if gs.all([len(point) == 2 for point in self.points]):
            self.points.extend(points)
        else:
            raise ValueError('Points do not have dimension 2.')

    @staticmethod
    def convert_to_poincare_coordinates(points):
        poincare_coords = points[:, 1:] / (1 + points[:, :1])
        return poincare_coords

    def draw(self, ax, **kwargs):
        circle = plt.Circle((0, 0), radius=1., color='black', fill=False)
        ax.add_artist(circle)
        if len(self.points) > 0:
            if gs.all([len(point) == 2 for point in self.points]):
                points_x = gs.stack(
                    [point[0] for point in self.points], axis=0)
                points_y = gs.stack(
                    [point[1] for point in self.points], axis=0)
                ax.scatter(points_x, points_y, **kwargs)
            else:
                raise ValueError('Points do not have dimension 2.')


class PoincarePolyDisk:
    """Class used to plot points in the Poincare polydisk."""

    def __init__(self, points=None, point_type='ball', n_disks=2):
        self.center = gs.array([0., 0.])
        self.points = []
        self.point_type = point_type
        self.n_disks = n_disks
        if points is not None:
            self.add_points(points)

    @staticmethod
    def set_ax(ax=None):
        """Define the ax parameters."""
        if ax is None:
            ax = plt.subplot()
        ax_s = AX_SCALE
        plt.setp(ax,
                 xlim=(-ax_s, ax_s),
                 ylim=(-ax_s, ax_s),
                 xlabel='X', ylabel='Y')
        return ax

    def add_points(self, points):
        """Add points to draw."""
        if self.point_type == 'extrinsic':
            points = self.convert_to_poincare_coordinates(points)
        if not isinstance(points, list):
            points = list(points)
        self.points.extend(points)

    def clear_points(self):
        """Clear the points to draw."""
        self.points = []

    @staticmethod
    def convert_to_poincare_coordinates(points):
        """Convert points to poincare coordinates."""
        poincare_coords = points[:, 1:] / (1 + points[:, :1])
        return poincare_coords

    def draw(self, ax, **kwargs):
        """Draw."""
        circle = plt.Circle((0, 0), radius=1., color='black', fill=False)
        ax.add_artist(circle)
        points_x = [gs.to_numpy(point[0]) for point in self.points]
        points_y = [gs.to_numpy(point[1]) for point in self.points]
        ax.scatter(points_x, points_y, **kwargs)


class PoincareHalfPlane:
    """Class used to plot points in the Poincare Half Plane."""

    def __init__(self, points=None, point_type='half-space'):
        self.points = []
        self.point_type = point_type
        if points is not None:
            self.add_points(points)

    def add_points(self, points):
        if self.point_type == 'extrinsic':
            if not gs.all(H2.belongs(points)):
                raise ValueError(
                    'Points do not belong to the hyperbolic space '
                    '(extrinsic coordinates)')
            points = self.convert_to_half_plane_coordinates(points)
        elif self.point_type == 'half-space':
            if not gs.all(POINCARE_HALF_PLANE.belongs(points)):
                raise ValueError(
                    'Points do not belong to the hyperbolic space '
                    '(Poincare half plane coordinates).')
        if not isinstance(points, list):
            points = list(points)
        self.points.extend(points)

    def set_ax(self, points, ax=None):
        if ax is None:
            ax = plt.subplot()
        if self.point_type == 'extrinsic':
            points = self.convert_to_half_plane_coordinates(points)
        plt.setp(ax, xlabel='X', ylabel='Y')
        return ax

    @staticmethod
    def convert_to_half_plane_coordinates(points):
        disk_coords = points[:, 1:] / (1 + points[:, :1])
        disk_x = disk_coords[:, 0]
        disk_y = disk_coords[:, 1]

        denominator = (disk_x ** 2 + (1 - disk_y) ** 2)
        coords_0 = gs.expand_dims(2 * disk_x / denominator, axis=1)
        coords_1 = gs.expand_dims(
            (1 - disk_x ** 2 - disk_y ** 2) / denominator, axis=1)

        half_plane_coords = gs.concatenate(
            [coords_0, coords_1], axis=1)
        return half_plane_coords

    def draw(self, ax, **kwargs):
        points_x = [gs.to_numpy(point[0]) for point in self.points]
        points_y = [gs.to_numpy(point[1]) for point in self.points]
        ax.scatter(points_x, points_y, **kwargs)


class KleinDisk:
    def __init__(self, points=None):
        self.center = gs.array([0., 0.])
        self.points = []
        if points is not None:
            self.add_points(points)

    @staticmethod
    def set_ax(ax=None):
        if ax is None:
            ax = plt.subplot()
        ax_s = AX_SCALE
        plt.setp(ax,
                 xlim=(-ax_s, ax_s),
                 ylim=(-ax_s, ax_s),
                 xlabel='X', ylabel='Y')
        return ax

    def add_points(self, points):
        if not gs.all(H2.belongs(points)):
            raise ValueError(
                'Points do not belong to the hyperbolic space.')
        points = self.convert_to_klein_coordinates(points)
        if not isinstance(points, list):
            points = list(points)
        self.points.extend(points)

    @staticmethod
    def convert_to_klein_coordinates(points):
        poincare_coords = points[:, 1:] / (1 + points[:, :1])
        poincare_radius = gs.linalg.norm(
            poincare_coords, axis=1)
        poincare_angle = gs.arctan2(
            poincare_coords[:, 1], poincare_coords[:, 0])

        klein_radius = 2 * poincare_radius / (1 + poincare_radius ** 2)
        klein_angle = poincare_angle

        coords_0 = gs.expand_dims(
            klein_radius * gs.cos(klein_angle), axis=1)
        coords_1 = gs.expand_dims(
            klein_radius * gs.sin(klein_angle), axis=1)
        klein_coords = gs.concatenate([coords_0, coords_1], axis=1)
        return klein_coords

    def draw(self, ax, **kwargs):
        circle = plt.Circle((0, 0), radius=1., color='black', fill=False)
        ax.add_artist(circle)
        points_x = [gs.to_numpy(point[0]) for point in self.points]
        points_y = [gs.to_numpy(point[1]) for point in self.points]
        ax.scatter(points_x, points_y, **kwargs)


class SpecialEuclidean2:
    """Class used to plot points in the 2d special euclidean group."""

    def __init__(self, points=None, point_type='matrix'):
        self.points = []
        self.point_type = point_type
        if points is not None:
            self.add_points(points)

    @staticmethod
    def set_ax(ax=None, x_lim=None, y_lim=None):
        if ax is None:
            ax = plt.subplot()
        if x_lim is not None:
            ax.set_xlim(x_lim)
        if y_lim is not None:
            ax.set_ylim(y_lim)
        return ax

    def add_points(self, points):
        if self.point_type == 'vector':
            points = SE2_VECT.matrix_from_vector(points)
        if not gs.all(SE2_GROUP.belongs(points)):
            raise ValueError(
                'Points do not belong to SE2.')
        if not isinstance(points, list):
            points = list(points)
        self.points.extend(points)

    def draw(self, ax, **kwargs):
        points = gs.array(self.points)
        translation = points[..., :2, 2]
        frame_1 = points[:, :2, 0]
        frame_2 = points[:, :2, 1]
        ax.quiver(translation[:, 0], translation[:, 1], frame_1[:, 0],
                  frame_1[:, 1], width=0.005, color='b')
        ax.quiver(translation[:, 0], translation[:, 1], frame_2[:, 0],
                  frame_2[:, 1], width=0.005, color='r')
        ax.scatter(translation[:, 0], translation[:, 1], s=16, **kwargs)


def convert_to_trihedron(point, space=None):
    """Transform a rigid point into a trihedron.

    Transform a rigid point
    into a trihedron s.t.:
    - the trihedron's base point is the translation of the origin
    of R^3 by the translation part of point,
    - the trihedron's orientation is the rotation of the canonical basis
    of R^3 by the rotation part of point.
    """
    point = gs.to_ndarray(point, to_ndim=2)
    n_points, _ = point.shape

    dim_rotations = SO3_GROUP.dim

    if space == 'SE3_GROUP':
        rot_vec = point[:, :dim_rotations]
        translation = point[:, dim_rotations:]
    elif space == 'SO3_GROUP':
        rot_vec = point
        translation = gs.zeros((n_points, 3))
    else:
        raise NotImplementedError(
            'Trihedrons are only implemented for SO(3) and SE(3).')

    rot_mat = SO3_GROUP.matrix_from_rotation_vector(rot_vec)
    rot_mat = SO3_GROUP.projection(rot_mat)
    basis_vec_1 = gs.array([1., 0., 0.])
    basis_vec_2 = gs.array([0., 1., 0.])
    basis_vec_3 = gs.array([0., 0., 1.])

    trihedrons = []
    for i in range(n_points):
        trihedron_vec_1 = gs.dot(rot_mat[i], basis_vec_1)
        trihedron_vec_2 = gs.dot(rot_mat[i], basis_vec_2)
        trihedron_vec_3 = gs.dot(rot_mat[i], basis_vec_3)
        trihedron = Trihedron(translation[i],
                              trihedron_vec_1,
                              trihedron_vec_2,
                              trihedron_vec_3)
        trihedrons.append(trihedron)
    return trihedrons


def plot(points, ax=None, space=None,
         point_type=None, **point_draw_kwargs):
    """Plot points in one of the implemented manifolds.

    The implemented manifolds are:
    - the special orthogonal group SO(3)
    - the special Euclidean group SE(3)
    - the circle S1 and the sphere S2
    - the hyperbolic plane (the Poincare disk, the Poincare
      half plane and the Klein disk)
    - the Poincare polydisk

    Parameters
    ----------
    points : array-like, shape=[..., dim]
        Points to be plotted.
    space: str, optional, {'SO3_GROUP', 'SE3_GROUP', 'S1', 'S2',
        'H2_poincare_disk', 'H2_poincare_half_plane', 'H2_klein_disk',
        'poincare_polydisk'}
    point_type: str, optional, {'extrinsic', 'ball', 'half-space'}
    """
    if space not in IMPLEMENTED:
        raise NotImplementedError(
            'The plot function is not implemented'
            ' for space {}. The spaces available for visualization'
            ' are: {}.'.format(space, IMPLEMENTED))

    if points is None:
        raise ValueError("No points given for plotting.")

    if points.ndim < 2:
        points = gs.expand_dims(points, 0)

    if space in ('SO3_GROUP', 'SE3_GROUP'):
        if ax is None:
            ax = plt.subplot(111, projection='3d')
        if space == 'SE3_GROUP':
            ax_s = AX_SCALE * gs.amax(gs.abs(points[:, 3:6]))
        elif space == 'SO3_GROUP':
            ax_s = AX_SCALE * gs.amax(gs.abs(points[:, :3]))
        ax_s = float(ax_s)
        bounds = (-ax_s, ax_s)
        plt.setp(ax,
                 xlim=bounds,
                 ylim=bounds,
                 zlim=bounds,
                 xlabel='X', ylabel='Y', zlabel='Z')
        trihedrons = convert_to_trihedron(points, space=space)
        for t in trihedrons:
            t.draw(ax, **point_draw_kwargs)

    elif space == 'S1':
        circle = Circle()
        ax = circle.set_ax(ax=ax)
        circle.add_points(points)
        circle.draw(ax, **point_draw_kwargs)

    elif space == 'S2':
        sphere = Sphere()
        ax = sphere.set_ax(ax=ax)
        sphere.add_points(points)
        sphere.draw(ax, **point_draw_kwargs)

    elif space == 'H2_poincare_disk':
        if point_type is None:
            point_type = 'extrinsic'
        poincare_disk = PoincareDisk(point_type=point_type)
        ax = poincare_disk.set_ax(ax=ax)
        poincare_disk.add_points(points)
        poincare_disk.draw(ax, **point_draw_kwargs)
        plt.axis('off')

    elif space == 'poincare_polydisk':
        if point_type is None:
            point_type = 'extrinsic'
        n_disks = points.shape[1]
        poincare_poly_disk = PoincarePolyDisk(point_type=point_type,
                                              n_disks=n_disks)
        n_columns = int(gs.ceil(n_disks ** 0.5))
        n_rows = int(gs.ceil(n_disks / n_columns))

        axis_list = []

        for i_disk in range(n_disks):
            axis_list.append(ax.add_subplot(n_rows, n_columns, i_disk + 1))

        for i_disk, one_ax in enumerate(axis_list):
            ax = poincare_poly_disk.set_ax(ax=one_ax)
            poincare_poly_disk.clear_points()
            poincare_poly_disk.add_points(points[:, i_disk, ...])
            poincare_poly_disk.draw(ax, **point_draw_kwargs)

    elif space == 'H2_poincare_half_plane':
        if point_type is None:
            point_type = 'half-space'
        poincare_half_plane = PoincareHalfPlane(point_type=point_type)
        ax = poincare_half_plane.set_ax(points=points, ax=ax)
        poincare_half_plane.add_points(points)
        poincare_half_plane.draw(ax, **point_draw_kwargs)

    elif space == 'H2_klein_disk':
        klein_disk = KleinDisk()
        ax = klein_disk.set_ax(ax=ax)
        klein_disk.add_points(points)
        klein_disk.draw(ax, **point_draw_kwargs)

<<<<<<< HEAD
    return ax


class DataArrow:
    """Arrow class for pointing from some data coordinates to others."""

    def __init__(self, fig):
        self.fig = fig

    def draw(self, x_from, y_from, x_to, y_to):
        """
        Draw the arrow in data coordinates.

        :param x_from: x coordinate at arrow base
        :param y_from: y coordinate at arrow base
        :param x_to: x coordinate at arrow head
        :param y_to: y coordinate at arrow head
        """
        fig_trans = self.fig.transFigure.inverted()
        coord_from = fig_trans.transform(
            self.fig.axes[0].transData.transform(
                (x_from, y_from)))
        coord_to = fig_trans.transform(
            self.fig.axes[0].transData.transform(
                (x_to, y_to)))
        arrow = matplotlib.patches.FancyArrowPatch(
            coord_from,
            coord_to,
            transform=self.fig.transFigure,
            fc="k",
            connectionstyle="arc3,rad=0.",
            arrowstyle='fancy',
            alpha=1.,
            mutation_scale=5.)
        self.fig.patches.append(arrow)


class Ellipsis2D:
    """Plotting class for ellipses representing SPD matrices in 2D."""

    def __init__(self):
        self.fig = plt.figure()
        spec = gridspec.GridSpec(ncols=1, nrows=1, figure=self.fig)
        self.fig.add_subplot(spec[0, 0])
        self.colors = ['r', 'g', 'b', 'xkcd:camel', 'k']
        self.colors_alt = ['xkcd:burgundy', 'olive', 'cyan', 'xkcd:mud brown']
        nice_matplotlib()

    def draw(self, data_point, **kwargs):
        """Draw the ellipsis."""
        X, Y, x, y = self.compute_coordinates(data_point)
        self.fig.axes[0].plot(X, Y, **kwargs)
        return x, y

    @staticmethod
    def compute_coordinates(point):
        """
        Compute the ellipsis coordinates from 2D SPD matrix.

        :param point: array-like, shape = [2, 2]: SPD matrix.
        :return:
        X: array-like, shape = [n_steps,];
        Y: array-like, shape = [n_steps,];
        X and Y coordinates.
        """
        w, vr = gs.linalg.eigh(point)
        w = w + EPS
        n_steps = 100

        [e1, e2] = w
        x0, y0 = 0, 0
        n = vr.shape[0]
        angle = SpecialOrthogonal(n).angle_of_rot2(vr)
        c, s = gs.cos(angle), gs.sin(angle)
        the = gs.linspace(0, 2 * gs.pi, n_steps)
        X = e1 * gs.cos(the) * c - s * e2 * gs.sin(the) + x0
        y = e1 * gs.cos(the) * s + c * e2 * gs.sin(the) + y0
        return X, y, X[n_steps // 4], y[n_steps // 4]

    @staticmethod
    def plot():
        """Plot final plot."""
        plt.legend(loc='best')
        plt.show()
=======
    elif space == 'SE2_GROUP':
        plane = SpecialEuclidean2()
        ax = plane.set_ax(ax=ax)
        plane.add_points(points)
        plane.draw(ax, **point_draw_kwargs)

    return ax
>>>>>>> ab571c43
<|MERGE_RESOLUTION|>--- conflicted
+++ resolved
@@ -656,7 +656,12 @@
         klein_disk.add_points(points)
         klein_disk.draw(ax, **point_draw_kwargs)
 
-<<<<<<< HEAD
+    elif space == 'SE2_GROUP':
+        plane = SpecialEuclidean2()
+        ax = plane.set_ax(ax=ax)
+        plane.add_points(points)
+        plane.draw(ax, **point_draw_kwargs)
+
     return ax
 
 
@@ -740,13 +745,4 @@
     def plot():
         """Plot final plot."""
         plt.legend(loc='best')
-        plt.show()
-=======
-    elif space == 'SE2_GROUP':
-        plane = SpecialEuclidean2()
-        ax = plane.set_ax(ax=ax)
-        plane.add_points(points)
-        plane.draw(ax, **point_draw_kwargs)
-
-    return ax
->>>>>>> ab571c43
+        plt.show()