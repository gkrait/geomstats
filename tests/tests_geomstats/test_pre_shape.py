--- conflicted
+++ resolved
@@ -379,12 +379,7 @@
 
     def test_kendall_directional_curvature(self):
         space = self.space
-<<<<<<< HEAD
-        kendall = KendallShapeMetric(m_ambient=self.m_ambient,
-                                     k_landmarks=self.k_landmarks)
-=======
         kendall = self.shape_metric
->>>>>>> 55535944
         n_samples = 4 * self.k_landmarks * self.m_ambient
         base_point = self.space.random_point(1)
 
@@ -409,9 +404,6 @@
             kendall.sectional_curvature(hor_a, hor_b, base_point)[condition]
         self.assertAllClose(kappa, kappa_direct)
         result = (kappa > 1.0 - 1e-12)
-<<<<<<< HEAD
-        self.assertTrue(gs.all(result))
-=======
         self.assertTrue(gs.all(result))
 
     def test_parallel_transport(self):
@@ -449,5 +441,4 @@
         is_tangent = space.is_tangent(transported, end_point)
         is_horizontal = space.is_horizontal(transported, end_point)
         self.assertTrue(gs.all(is_tangent))
-        self.assertTrue(gs.all(is_horizontal))
->>>>>>> 55535944
+        self.assertTrue(gs.all(is_horizontal))