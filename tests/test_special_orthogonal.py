"""Unit tests for special orthogonal group SO(n)."""

import geomstats.backend as gs
import geomstats.tests
from geomstats.geometry.special_orthogonal import SpecialOrthogonal


class TestSpecialOrthogonal(geomstats.tests.TestCase):
    def setUp(self):
        self.n = 2
        self.group = SpecialOrthogonal(n=self.n)
        self.n_samples = 4

    def test_belongs(self):
        theta = gs.pi / 3
        point_1 = gs.array([[gs.cos(theta), - gs.sin(theta)],
                            [gs.sin(theta), gs.cos(theta)]])
        result = self.group.belongs(point_1)
        expected = True
        self.assertAllClose(result, expected)

        point_2 = gs.array([[gs.cos(theta), gs.sin(theta)],
                            [gs.sin(theta), gs.cos(theta)]])
        result = self.group.belongs(point_2)
        expected = False
        self.assertAllClose(result, expected)

        point = gs.array([point_1, point_2])
        expected = gs.array([True, False])
        result = self.group.belongs(point)
        self.assertAllClose(result, expected)

    def test_random_uniform_and_belongs(self):
        point = self.group.random_uniform()
        result = self.group.belongs(point)
        expected = True
        self.assertAllClose(result, expected)

        point = self.group.random_uniform(self.n_samples)
        result = self.group.belongs(point)
        expected = gs.array([True] * self.n_samples)
        self.assertAllClose(result, expected)

    def test_identity(self):
        result = self.group.identity
        expected = gs.eye(self.n)
        self.assertAllClose(result, expected)

    def test_is_in_lie_algebra(self):
        theta = gs.pi / 3
        vec_1 = gs.array([[0., - theta],
                          [theta, 0.]])
        result = self.group.is_tangent(vec_1)
        expected = True
        self.assertAllClose(result, expected)

        vec_2 = gs.array([[0., - theta],
                          [theta, 1.]])
        result = self.group.is_tangent(vec_2)
        expected = False
        self.assertAllClose(result, expected)

        vec = gs.array([vec_1, vec_2])
        expected = gs.array([True, False])
        result = self.group.is_tangent(vec)
        self.assertAllClose(result, expected)

    def test_is_tangent(self):
        point = self.group.random_uniform()
        theta = 1.
        vec_1 = gs.array([[0., - theta],
                          [theta, 0.]])
        vec_1 = self.group.compose(point, vec_1)
        result = self.group.is_tangent(vec_1, point, atol=1e-6)
        expected = True
        self.assertAllClose(result, expected)

        vec_2 = gs.array([[0., - theta],
                          [theta, 1.]])
        vec_2 = self.group.compose(point, vec_2)
        result = self.group.is_tangent(vec_2, point, atol=1e-6)
        expected = False
        self.assertAllClose(result, expected)

        vec = gs.array([vec_1, vec_2])
        point = gs.array([point, point])
        expected = gs.array([True, False])
        result = self.group.is_tangent(vec, point, atol=1e-6)
        self.assertAllClose(result, expected)

    def test_to_tangent(self):
        theta = 1.
        vec_1 = gs.array([[0., - theta],
                          [theta, 0.]])
        result = self.group.to_tangent(vec_1)
        expected = vec_1
        self.assertAllClose(result, expected)

        n_samples = self.n_samples
        base_points = self.group.random_uniform(n_samples=n_samples)
        tangent_vecs = self.group.compose(base_points, vec_1)
        result = self.group.to_tangent(tangent_vecs, base_points)
        expected = tangent_vecs
        self.assertAllClose(result, expected)

    def test_projection_and_belongs(self):
        gs.random.seed(3)
        group = SpecialOrthogonal(n=4)
        mat = gs.random.rand(4, 4)
        point = group.projection(mat)
        result = group.belongs(point, atol=1e-5)
        self.assertTrue(result)

        mat = gs.random.rand(2, 4, 4)
        point = group.projection(mat)
        result = group.belongs(point, atol=1e-4)
        self.assertTrue(gs.all(result))

    @geomstats.tests.np_and_pytorch_only
    def test_rotation_from_angle(self):
        """Test rotation_from_angle."""
<<<<<<< HEAD
        theta = [gs.pi / 3, gs.pi / 2]
        points = self.group.rotation_from_angle(theta)
        expected_points = gs.array([[[.5, -gs.sqrt(3) / 2],
=======
        theta = [gs.pi / 6, gs.pi / 3, gs.pi / 2]
        points = self.group.rotation_from_angle(theta)
        expected_points = gs.array([[[gs.sqrt(3) / 2, -.5],
                                     [.5, gs.sqrt(3) / 2]],
                                    [[.5, -gs.sqrt(3) / 2],
>>>>>>> 015bc681
                                     [gs.sqrt(3) / 2, .5]],
                                    [[0, -1],
                                     [1, 0]]])
        self.assertAllClose(points, expected_points)

    @geomstats.tests.np_and_pytorch_only
    def test_angle_of_rot2(self):
        """Test angle_of_rot2."""
<<<<<<< HEAD
        theta = 5 * gs.pi / 4
        point_1 = self.group.rotation_from_angle(theta)
        theta_result = self.group.angle_of_rot2(point_1)
        self.assertAllClose((theta - theta_result) % (2 * gs.pi), 0)
=======
        theta = gs.array([gs.pi / 4, 3 * gs.pi / 4])
        point_1 = self.group.rotation_from_angle(theta)
        theta_result = self.group.angle_of_rot2(point_1)
        # self.assertAllClose((theta - theta_result) % (2 * gs.pi), 0)
        self.assertAllClose(gs.abs(theta - theta_result) % (2 * gs.pi), 0)
>>>>>>> 015bc681

    @geomstats.tests.np_and_pytorch_only
    def test_multiply_angle_of_rot2(self):
        """Test multiply_angle_of_rot2."""
<<<<<<< HEAD
        theta = 3 * gs.pi / 4
        point = self.group.rotation_from_angle(theta)
        mul_factor = 1 / 3
=======
        theta = gs.array([3 * gs.pi / 4])
        point = self.group.rotation_from_angle(theta)
        mul_factor = gs.array([1 / 3])
>>>>>>> 015bc681
        point_new = self.group.multiply_angle_of_rot2(point, mul_factor)
        theta_new = self.group.angle_of_rot2(point_new)
        theta_new_expected = theta * mul_factor
        self.assertAllClose((theta_new - theta_new_expected) % (2 * gs.pi), 0)

    @geomstats.tests.np_and_pytorch_only
    def test_random_gaussian(self):
        """Test random_gaussian."""
        n_samples = 4
        mean = self.group.random_uniform(n_samples=n_samples)
<<<<<<< HEAD
        var = 1.
        points = self.group.random_gaussian(mean=mean, var=var,
                                            n_samples=n_samples)
=======
        var = gs.array([1.] * n_samples)
        points = self.group.random_gaussian(
            mean=mean, var=var, n_samples=n_samples)
>>>>>>> 015bc681
        result = self.group.belongs(points)
        expected = gs.array([True] * n_samples)
        return self.assertAllClose(result, expected)<|MERGE_RESOLUTION|>--- conflicted
+++ resolved
@@ -119,17 +119,11 @@
     @geomstats.tests.np_and_pytorch_only
     def test_rotation_from_angle(self):
         """Test rotation_from_angle."""
-<<<<<<< HEAD
-        theta = [gs.pi / 3, gs.pi / 2]
-        points = self.group.rotation_from_angle(theta)
-        expected_points = gs.array([[[.5, -gs.sqrt(3) / 2],
-=======
         theta = [gs.pi / 6, gs.pi / 3, gs.pi / 2]
         points = self.group.rotation_from_angle(theta)
         expected_points = gs.array([[[gs.sqrt(3) / 2, -.5],
                                      [.5, gs.sqrt(3) / 2]],
                                     [[.5, -gs.sqrt(3) / 2],
->>>>>>> 015bc681
                                      [gs.sqrt(3) / 2, .5]],
                                     [[0, -1],
                                      [1, 0]]])
@@ -138,31 +132,18 @@
     @geomstats.tests.np_and_pytorch_only
     def test_angle_of_rot2(self):
         """Test angle_of_rot2."""
-<<<<<<< HEAD
-        theta = 5 * gs.pi / 4
-        point_1 = self.group.rotation_from_angle(theta)
-        theta_result = self.group.angle_of_rot2(point_1)
-        self.assertAllClose((theta - theta_result) % (2 * gs.pi), 0)
-=======
         theta = gs.array([gs.pi / 4, 3 * gs.pi / 4])
         point_1 = self.group.rotation_from_angle(theta)
         theta_result = self.group.angle_of_rot2(point_1)
         # self.assertAllClose((theta - theta_result) % (2 * gs.pi), 0)
         self.assertAllClose(gs.abs(theta - theta_result) % (2 * gs.pi), 0)
->>>>>>> 015bc681
 
     @geomstats.tests.np_and_pytorch_only
     def test_multiply_angle_of_rot2(self):
         """Test multiply_angle_of_rot2."""
-<<<<<<< HEAD
-        theta = 3 * gs.pi / 4
-        point = self.group.rotation_from_angle(theta)
-        mul_factor = 1 / 3
-=======
         theta = gs.array([3 * gs.pi / 4])
         point = self.group.rotation_from_angle(theta)
         mul_factor = gs.array([1 / 3])
->>>>>>> 015bc681
         point_new = self.group.multiply_angle_of_rot2(point, mul_factor)
         theta_new = self.group.angle_of_rot2(point_new)
         theta_new_expected = theta * mul_factor
@@ -173,15 +154,9 @@
         """Test random_gaussian."""
         n_samples = 4
         mean = self.group.random_uniform(n_samples=n_samples)
-<<<<<<< HEAD
-        var = 1.
-        points = self.group.random_gaussian(mean=mean, var=var,
-                                            n_samples=n_samples)
-=======
         var = gs.array([1.] * n_samples)
         points = self.group.random_gaussian(
             mean=mean, var=var, n_samples=n_samples)
->>>>>>> 015bc681
         result = self.group.belongs(points)
         expected = gs.array([True] * n_samples)
         return self.assertAllClose(result, expected)